--- conflicted
+++ resolved
@@ -101,11 +101,7 @@
 flask-admin = "1.5.8"
 google-compute-engine = "2.8.13"
 factory_boy = "3.2.1"
-<<<<<<< HEAD
 sentry-sdk = {version = "1.5.7", extras = ["flask"]}
-=======
-sentry-sdk = {version = "1.5.2", extras = ["flask"]}
->>>>>>> ffc3c9f4
 healthcheck = "1.3.3"
 elasticsearch-dsl = "7.0.0"
 flask-redis = "0.4"
@@ -116,11 +112,7 @@
 gevent = "21.12.0"
 greenlet = "1.1.2" # Required for gevent
 pyyaml = "5.4.1"
-<<<<<<< HEAD
 sendgrid = "6.9.7"
-=======
-sendgrid = "6.9.4"
->>>>>>> ffc3c9f4
 marshmallow = "2.21.0"
 marshmallow-jsonapi = "0.23.2"
 WeasyPrint = "52.5"
