--- conflicted
+++ resolved
@@ -33,13 +33,10 @@
     "multiselect": "^0.9.12",
     "selectize": "^0.12.1",
     "nouislider": "^8.5.1",
-<<<<<<< HEAD
-    "Croppie": "croppie#^2.2.0"
-=======
+    "Croppie": "croppie#^2.2.0",
     "bootstrap-social": "^5.0.0"
   },
   "resolutions": {
     "font-awesome": "^4.6.3"
->>>>>>> cd2725f5
   }
 }