from flask_restplus import Model, fields, reqparse
from .helpers import get_object_list, get_object_or_404, get_object_in_event, \
    create_service_model
from open_event.models.event import Event as EventModel

DEFAULT_PAGE_START = 1
DEFAULT_PAGE_LIMIT = 20

# Parameters for a paginated response
PAGE_PARAMS = {
    'start': {
        'description': 'Serial number to start from',
        'type': int,
        'default': DEFAULT_PAGE_START
    },
    'limit': {
        'description': 'Limit on the number of results',
        'type': int,
        'default': DEFAULT_PAGE_LIMIT
    },
}

# Base Api Model for a paginated response
PAGINATED_MODEL = Model('PaginatedModel', {
    'start': fields.Integer,
    'limit': fields.Integer,
    'count': fields.Integer,
    'next': fields.String,
    'previous': fields.String
})


# Base class for Paginated Resource
class PaginatedResourceBase():
    """
    Paginated Resource Helper class
    This includes basic properties used in the class
    """
    parser = reqparse.RequestParser()
<<<<<<< HEAD
    parser.add_argument('start', type=int, default=DEFAULT_PAGE_START)
    parser.add_argument('limit', type=int, default=DEFAULT_PAGE_LIMIT)
=======
    parser.add_argument('start', type=int, default=1)
    parser.add_argument('limit', type=int, default=20)


# DAO for Service Models
class ServiceDAO:
    """
    Data Access Object for service models like microlocations,
    speakers and so.
    """
    def __init__(self, model):
        self.model = model

    def get(self, event_id, sid):
        return get_object_in_event(self.model, sid, event_id)

    def list(self, event_id):
        # Check if an event with `event_id` exists
        get_object_or_404(EventModel, event_id)
        return get_object_list(self.model, event_id=event_id)

    def create(self, event_id, data):
        item = create_service_model(self.model, event_id, data)
        return self.get(event_id, item.id)

    def update(self):
        pass

    def delete(self):
        pass
>>>>>>> b735a6f7
<|MERGE_RESOLUTION|>--- conflicted
+++ resolved
@@ -37,12 +37,8 @@
     This includes basic properties used in the class
     """
     parser = reqparse.RequestParser()
-<<<<<<< HEAD
     parser.add_argument('start', type=int, default=DEFAULT_PAGE_START)
     parser.add_argument('limit', type=int, default=DEFAULT_PAGE_LIMIT)
-=======
-    parser.add_argument('start', type=int, default=1)
-    parser.add_argument('limit', type=int, default=20)
 
 
 # DAO for Service Models
@@ -70,5 +66,4 @@
         pass
 
     def delete(self):
-        pass
->>>>>>> b735a6f7
+        pass