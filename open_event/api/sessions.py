from flask.ext.restplus import Resource, Namespace
from sqlalchemy.orm.collections import InstrumentedList

from open_event.models.session import Session as SessionModel, \
    Language as LanguageModel, Level as LevelModel, \
    Format as FormatModel
from open_event.models.track import Track as TrackModel
from open_event.models.microlocation import Microlocation as MicrolocationModel
from open_event.models.speaker import Speaker as SpeakerModel

<<<<<<< HEAD
from helpers import get_paginated_list, requires_auth, save_db_model, \
    get_object_in_event
from custom_fields import DateTimeField
=======
from .helpers import get_paginated_list, requires_auth, save_db_model
import custom_fields as fields
>>>>>>> 4679d5cb
from utils import PAGINATED_MODEL, PaginatedResourceBase, ServiceDAO, \
    PAGE_PARAMS, POST_RESPONSES, PUT_RESPONSES

api = Namespace('sessions', description='Sessions', path='/')

# Create models
SESSION_TRACK = api.model('SessionTrack', {
    'id': fields.Integer(required=True),
    'name': fields.String(),
})

SESSION_SPEAKER = api.model('SessionSpeaker', {
    'id': fields.Integer(required=True),
    'name': fields.String(),
})

SESSION_LEVEL = api.model('SessionLevel', {
    'id': fields.Integer(required=True),
    'label_en': fields.String(),
})

SESSION_LANGUAGE = api.model('SessionLanguage', {
    'id': fields.Integer(required=True),
    'label_en': fields.String(),
    'label_de': fields.String(),
})

SESSION_FORMAT = api.model('SessionFormat', {
    'id': fields.Integer(required=True),
    'name': fields.String()
})

SESSION_MICROLOCATION = api.model('SessionMicrolocation', {
    'id': fields.Integer(required=True),
    'name': fields.String(),
})

SESSION = api.model('Session', {
    'id': fields.Integer(required=True),
    'title': fields.String(),
    'subtitle': fields.String(),
    'abstract': fields.String(),
    'description': fields.String(),
    'start_time': fields.DateTime(),
    'end_time': fields.DateTime(),
    'track': fields.Nested(SESSION_TRACK),
    'speakers': fields.List(fields.Nested(SESSION_SPEAKER)),
    'level': fields.Nested(SESSION_LEVEL),
    'language': fields.Nested(SESSION_LANGUAGE),
    'format': fields.Nested(SESSION_FORMAT),
    'microlocation': fields.Nested(SESSION_MICROLOCATION),
})

SESSION_PAGINATED = api.clone('SessionPaginated', PAGINATED_MODEL, {
    'results': fields.List(fields.Nested(SESSION))
})

SESSION_POST = api.clone('SessionPost', SESSION, {
    'track_id': fields.Integer(),
    'speaker_ids': fields.List(fields.Integer()),
    'level_id': fields.Integer(),
    'language_id': fields.Integer(),
    'format_id': fields.Integer(),
    'microlocation_id': fields.Integer()
})
del SESSION_POST['id']
del SESSION_POST['track']
del SESSION_POST['speakers']
del SESSION_POST['level']
del SESSION_POST['language']
del SESSION_POST['microlocation']
del SESSION_POST['format']


# Create DAO
class SessionDAO(ServiceDAO):
    def _delete_fields(self, data):
        del data['speaker_ids']
        del data['track_id']
        del data['level_id']
        del data['language_id']
        del data['format_id']
        del data['microlocation_id']
        data['start_time'] = SESSION_POST['start_time'].from_str(
            data['start_time'])
        data['end_time'] = SESSION_POST['end_time'].from_str(data['end_time'])
        return data

    def get_object(self, model, sid, event_id):
        """
        returns object (model). Checks if object is in same event
        """
        if not sid:  # TODO: Right now, 0 is same as null. This should change
            return None
        return get_object_in_event(model, sid, event_id)

    def fix_payload_post(self, event_id, data):
        """
        Fixes payload of POST request
        """
        data['track'] = self.get_object(TrackModel, data['track_id'], event_id)
        data['level'] = self.get_object(LevelModel, data['level_id'], event_id)
        data['language'] = self.get_object(LanguageModel, data['language_id'], event_id)
        data['format'] = self.get_object(FormatModel, data['format_id'], event_id)
        data['microlocation'] = self.get_object(MicrolocationModel, data['microlocation_id'], event_id)
        data['event_id'] = event_id
        data['speakers'] = InstrumentedList(
            SpeakerModel.query.get(_) for _ in data['speaker_ids']
            if self.get_object(SpeakerModel, _, event_id) is not None
        )
        data = self._delete_fields(data)
        return data

    def update(self, event_id, service_id, data):
        data_copy = data.copy()
        data_copy = self.fix_payload_post(event_id, data_copy)
        data = self._delete_fields(data)
        obj = ServiceDAO.update(self, event_id, service_id, data)
        obj.track = data_copy['track']
        obj.level = data_copy['level']
        obj.language = data_copy['language']
        obj.format = data_copy['format']
        obj.microlocation = data_copy['microlocation']
        obj.speakers = data_copy['speakers']
        obj = save_db_model(obj, SessionModel.__name__, event_id)
        return obj

DAO = SessionDAO(model=SessionModel)


@api.route('/events/<int:event_id>/sessions/<int:session_id>')
@api.response(404, 'Session not found')
@api.response(400, 'Session does not belong to event')
class Session(Resource):
    @api.doc('get_session')
    @api.marshal_with(SESSION)
    def get(self, event_id, session_id):
        """Fetch a session given its id"""
        return DAO.get(event_id, session_id)

    @requires_auth
    @api.doc('delete_session')
    @api.marshal_with(SESSION)
    def delete(self, event_id, session_id):
        """Delete a session given its id"""
        return DAO.delete(event_id, session_id)

    @requires_auth
    @api.doc('update_session', responses=PUT_RESPONSES)
    @api.marshal_with(SESSION)
    @api.expect(SESSION_POST)
    def put(self, event_id, session_id):
        """Update a session given its id"""
        DAO.validate(self.api.payload, SESSION_POST)
        return DAO.update(event_id, session_id, self.api.payload)


@api.route('/events/<int:event_id>/sessions')
class SessionList(Resource):
    @api.doc('list_sessions')
    @api.marshal_list_with(SESSION)
    def get(self, event_id):
        """List all sessions"""
        return DAO.list(event_id)

    @requires_auth
    @api.doc('create_session', responses=POST_RESPONSES)
    @api.marshal_with(SESSION)
    @api.expect(SESSION_POST)
    def post(self, event_id):
        """Create a session"""
        DAO.validate(self.api.payload, SESSION_POST)
        payload = DAO.fix_payload_post(event_id, self.api.payload)
        return DAO.create(event_id, payload)


@api.route('/events/<int:event_id>/sessions/page')
class SessionListPaginated(Resource, PaginatedResourceBase):
    @api.doc('list_sessions_paginated', params=PAGE_PARAMS)
    @api.marshal_with(SESSION_PAGINATED)
    def get(self, event_id):
        """List sessions in a paginated manner"""
        return get_paginated_list(
            SessionModel,
            self.api.url_for(self, event_id=event_id),
            args=self.parser.parse_args(),
            event_id=event_id
        )<|MERGE_RESOLUTION|>--- conflicted
+++ resolved
@@ -8,14 +8,9 @@
 from open_event.models.microlocation import Microlocation as MicrolocationModel
 from open_event.models.speaker import Speaker as SpeakerModel
 
-<<<<<<< HEAD
-from helpers import get_paginated_list, requires_auth, save_db_model, \
+from .helpers import get_paginated_list, requires_auth, save_db_model, \
     get_object_in_event
-from custom_fields import DateTimeField
-=======
-from .helpers import get_paginated_list, requires_auth, save_db_model
 import custom_fields as fields
->>>>>>> 4679d5cb
 from utils import PAGINATED_MODEL, PaginatedResourceBase, ServiceDAO, \
     PAGE_PARAMS, POST_RESPONSES, PUT_RESPONSES
 
@@ -108,7 +103,7 @@
         """
         returns object (model). Checks if object is in same event
         """
-        if not sid:  # TODO: Right now, 0 is same as null. This should change
+        if sid is None:
             return None
         return get_object_in_event(model, sid, event_id)
 
