from flask.ext.restplus import Resource, Namespace, fields
from sqlalchemy.orm.collections import InstrumentedList

from open_event.models.session import Session as SessionModel, \
    Language as LanguageModel, Level as LevelModel, \
    Format as FormatModel
from open_event.models.track import Track as TrackModel
from open_event.models.microlocation import Microlocation as MicrolocationModel
from open_event.models.speaker import Speaker as SpeakerModel

from .helpers import get_paginated_list, requires_auth, save_db_model
from utils import PAGINATED_MODEL, PaginatedResourceBase, ServiceDAO, \
    PAGE_PARAMS, POST_RESPONSES, PUT_RESPONSES

api = Namespace('sessions', description='Sessions', path='/')

# Create models
SESSION_TRACK = api.model('SessionTrack', {
    'id': fields.Integer(required=True),
    'name': fields.String,
})

SESSION_SPEAKER = api.model('SessionSpeaker', {
    'id': fields.Integer(required=True),
    'name': fields.String,
})

SESSION_LEVEL = api.model('SessionLevel', {
    'id': fields.Integer(required=True),
    'label_en': fields.String,
})

SESSION_LANGUAGE = api.model('SessionLanguage', {
    'id': fields.Integer(required=True),
    'label_en': fields.String,
    'label_de': fields.String,
})

SESSION_FORMAT = api.model('SessionFormat', {
    'id': fields.Integer(required=True),
    'name': fields.String
})

SESSION_MICROLOCATION = api.model('SessionMicrolocation', {
    'id': fields.Integer(required=True),
    'name': fields.String,
})

SESSION = api.model('Session', {
    'id': fields.Integer(required=True),
    'title': fields.String,
    'subtitle': fields.String,
    'abstract': fields.String,
    'description': fields.String,
    'start_time': fields.DateTime,
    'end_time': fields.DateTime,
    'track': fields.Nested(SESSION_TRACK),
    'speakers': fields.List(fields.Nested(SESSION_SPEAKER)),
    'level': fields.Nested(SESSION_LEVEL),
    'language': fields.Nested(SESSION_LANGUAGE),
    'format': fields.Nested(SESSION_FORMAT),
    'microlocation': fields.Nested(SESSION_MICROLOCATION),
})

SESSION_PAGINATED = api.clone('SessionPaginated', PAGINATED_MODEL, {
    'results': fields.List(fields.Nested(SESSION))
})

SESSION_POST = api.clone('SessionPost', SESSION, {
    'track_id': fields.Integer,
    'speaker_ids': fields.List(fields.Integer),
    'level_id': fields.Integer,
    'language_id': fields.Integer,
    'format_id': fields.Integer,
    'microlocation_id': fields.Integer
})
del SESSION_POST['id']
del SESSION_POST['track']
del SESSION_POST['speakers']
del SESSION_POST['level']
del SESSION_POST['language']
del SESSION_POST['microlocation']
del SESSION_POST['format']


# Create DAO
class SessionDAO(ServiceDAO):
    # def _update_helper(self, obj, event_id, data):
    #     data['track'] = TrackModel.query.get(data['track_id'])
    #     data['level'] = LevelModel.query.get(data['level_id'])
    #     data['language'] = LanguageModel.query.get(data['language_id'])
    #     data['format'] = FormatModel.query.get(data['format_id'])
    #     data['microlocation'] = MicrolocationModel.query.get(data['microlocation_id'])
    #     data['event_id'] = event_id
    #     speakers = data['speaker_ids']
    #     del data['speaker_ids']
    #     del data['track_id']
    #     del data['level_id']
    #     del data['language_id']
    #     del data['format_id']
    #     del data['microlocation_id']
    #     obj.speakers = InstrumentedList(
    #         SpeakerModel.query.get(_) for _ in speakers
    #     )
    #     return (obj, data)

    def create(self, event_id, data):
        data['track'] = TrackModel.query.get(data['track_id'])
        data['level'] = LevelModel.query.get(data['level_id'])
        data['language'] = LanguageModel.query.get(data['language_id'])
        data['format'] = FormatModel.query.get(data['format_id'])
        data['microlocation'] = MicrolocationModel.query.get(data['microlocation_id'])
        data['event_id'] = event_id
        data['speakers'] = InstrumentedList(
            SpeakerModel.query.get(_) for _ in data['speaker_ids']
        )
        del data['speaker_ids']
        del data['track_id']
        del data['level_id']
        del data['language_id']
        del data['format_id']
        del data['microlocation_id']
        session = SessionModel(**data)
<<<<<<< HEAD
        # session.speakers = InstrumentedList(
        #     SpeakerModel.query.get(_) for _ in speakers
        # )
=======
        session.speakers = InstrumentedList(
            SpeakerModel.query.get(_) for _ in speakers
            if SpeakerModel.query.get(_) is not None
        )
>>>>>>> 23893a40
        new_session = save_db_model(session, SessionModel.__name__, event_id)
        return self.get(event_id, new_session.id)

DAO = SessionDAO(model=SessionModel)


@api.route('/events/<int:event_id>/sessions/<int:session_id>')
@api.response(404, 'Session not found')
@api.response(400, 'Session does not belong to event')
class Session(Resource):
    @api.doc('get_session')
    @api.marshal_with(SESSION)
    def get(self, event_id, session_id):
        """Fetch a session given its id"""
        return DAO.get(event_id, session_id)

    @requires_auth
    @api.doc('delete_session')
    @api.marshal_with(SESSION)
    def delete(self, event_id, session_id):
        """Delete a session given its id"""
        return DAO.delete(event_id, session_id)


@api.route('/events/<int:event_id>/sessions')
class SessionList(Resource):
    @api.doc('list_sessions')
    @api.marshal_list_with(SESSION)
    def get(self, event_id):
        """List all sessions"""
        return DAO.list(event_id)

    @requires_auth
    @api.doc('create_session', responses=POST_RESPONSES)
    @api.marshal_with(SESSION)
    @api.expect(SESSION_POST, validate=True)
    def post(self, event_id):
        """Create a session"""
        return DAO.create(event_id, self.api.payload)


@api.route('/events/<int:event_id>/sessions/page')
class SessionListPaginated(Resource, PaginatedResourceBase):
    @api.doc('list_sessions_paginated', params=PAGE_PARAMS)
    @api.marshal_with(SESSION_PAGINATED)
    def get(self, event_id):
        """List sessions in a paginated manner"""
        return get_paginated_list(
            SessionModel,
            self.api.url_for(self, event_id=event_id),
            args=self.parser.parse_args(),
            event_id=event_id
        )<|MERGE_RESOLUTION|>--- conflicted
+++ resolved
@@ -113,6 +113,7 @@
         data['event_id'] = event_id
         data['speakers'] = InstrumentedList(
             SpeakerModel.query.get(_) for _ in data['speaker_ids']
+            if SpeakerModel.query.get(_) is not None
         )
         del data['speaker_ids']
         del data['track_id']
@@ -121,16 +122,6 @@
         del data['format_id']
         del data['microlocation_id']
         session = SessionModel(**data)
-<<<<<<< HEAD
-        # session.speakers = InstrumentedList(
-        #     SpeakerModel.query.get(_) for _ in speakers
-        # )
-=======
-        session.speakers = InstrumentedList(
-            SpeakerModel.query.get(_) for _ in speakers
-            if SpeakerModel.query.get(_) is not None
-        )
->>>>>>> 23893a40
         new_session = save_db_model(session, SessionModel.__name__, event_id)
         return self.get(event_id, new_session.id)
 
