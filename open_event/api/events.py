from flask.ext.restplus import Resource, Namespace, reqparse
from flask import g

from open_event.models.event import Event as EventModel
from open_event.models.social_link import SocialLink as SocialLinkModel
from open_event.models.users_events_roles import UsersEventsRoles
from open_event.models.event_copyright import EventCopyright
from open_event.models.role import Role
from open_event.models.user import ORGANIZER
from open_event.helpers.data import save_to_db, update_version, record_activity

<<<<<<< HEAD
from .helpers.helpers import requires_auth, parse_args, \
    can_access, staff_only
=======
from .helpers.helpers import get_paginated_list, requires_auth, parse_args, \
    can_access
>>>>>>> e01bf87d
from .helpers.utils import PAGINATED_MODEL, PaginatedResourceBase, \
    PAGE_PARAMS, POST_RESPONSES, PUT_RESPONSES, BaseDAO, ServiceDAO
from .helpers import custom_fields as fields
from helpers.special_fields import EventTypeField, EventTopicField, \
    EventPrivacyField, EventSubTopicField

api = Namespace('events', description='Events')

EVENT_CREATOR = api.model('EventCreator', {
    'id': fields.Integer(),
    'email': fields.Email()
})

EVENT_COPYRIGHT = api.model('EventCopyright', {
    'holder': fields.String(),
    'holder_url': fields.Uri(),
    'licence': fields.String(),
    'licence_url': fields.Uri(),
    'year': fields.Integer(),
    'logo': fields.String()
})

SOCIAL_LINK = api.model('SocialLink', {
    'id': fields.Integer(),
    'name': fields.String(required=True),
    'link': fields.String(required=True)
})

SOCIAL_LINK_POST = api.clone('SocialLinkPost', SOCIAL_LINK)
del SOCIAL_LINK_POST['id']

EVENT = api.model('Event', {
    'id': fields.Integer(required=True),
    'name': fields.String(required=True),
    'email': fields.Email(),
    'logo': fields.Upload(),
    'start_time': fields.DateTime(required=True),
    'end_time': fields.DateTime(required=True),
    'timezone': fields.String(),
    'latitude': fields.Float(),
    'longitude': fields.Float(),
    'event_url': fields.Uri(),
    'background_url': fields.Upload(),
    'description': fields.String(),
    'location_name': fields.String(),
    'searchable_location_name': fields.String(),
    'organizer_name': fields.String(),
    'organizer_description': fields.String(),
    'state': fields.String(),
    'closing_datetime': fields.DateTime(),
    'type': EventTypeField(),
    'topic': EventTopicField(),
    'sub_topic': EventSubTopicField(),
    'privacy': EventPrivacyField(),
    'ticket_url': fields.Uri(),
    'creator': fields.Nested(EVENT_CREATOR, allow_null=True),
    'copyright': fields.Nested(EVENT_COPYRIGHT, allow_null=True),
    'schedule_published_on': fields.DateTime(),
    'code_of_conduct': fields.String(),
    'social_links': fields.List(fields.Nested(SOCIAL_LINK), attribute='social_link')
})

EVENT_PAGINATED = api.clone('EventPaginated', PAGINATED_MODEL, {
    'results': fields.List(fields.Nested(EVENT))
})

EVENT_POST = api.clone('EventPost', EVENT)
del EVENT_POST['id']
del EVENT_POST['creator']
del EVENT_POST['social_links']


# ###################
# Data Access Objects
# ###################


class SocialLinkDAO(ServiceDAO):
    """
    Social Link DAO
    """
    pass


class EventDAO(BaseDAO):
    """
    Event DAO
    """

    def fix_payload(self, data):
        """
        Fixes the payload data.
        Here converts string time from datetime obj
        """
        datetime_fields = [
            'start_time', 'end_time', 'closing_datetime',
            'schedule_published_on'
        ]
        for f in datetime_fields:
            if f in data:
                data[f] = EVENT_POST[f].from_str(data.get(f))
        return data

    def create(self, data, url):
        data = self.validate(data)
        payload = self.fix_payload(data)
        # save copyright info
        payload['copyright'] = CopyrightDAO.create(payload['copyright']
                                                   if payload.get('copyright') else {},
                                                   validate=False)
        # save event
        new_event = self.model(**payload)
        new_event.creator = g.user
        save_to_db(new_event, "Event saved")
        # set organizer
        role = Role.query.filter_by(name=ORGANIZER).first()
        uer = UsersEventsRoles(g.user, new_event, role)
        save_to_db(uer, 'UER saved')
        update_version(
            event_id=new_event.id,
            is_created=True,
            column_to_increment="event_ver"
        )
        # Return created resource with a 201 status code and its Location
        # (url) in the header.
        resource_location = url + '/' + str(new_event.id)
        return self.get(new_event.id), 201, {'Location': resource_location}

    def update(self, event_id, data):
        data = self.validate_put(data)
        payload = self.fix_payload(data)
        # get event
        event = self.get(event_id)
        # update copyright if key exists
        if 'copyright' in payload:
            CopyrightDAO.update(event.copyright.id, payload['copyright']
                                if payload['copyright'] else {})
            payload.pop('copyright')

        return BaseDAO.update(self, event_id, payload, validate=False)


LinkDAO = SocialLinkDAO(SocialLinkModel, SOCIAL_LINK_POST)
DAO = EventDAO(EventModel, EVENT_POST)
CopyrightDAO = BaseDAO(EventCopyright, EVENT_COPYRIGHT)

# DEFINE PARAMS

EVENT_PARAMS = {
    'location': {},
    'contains': {
        'description': 'Contains the string in name and description'
    },
    'state': {},
    'privacy': {},
    'type': {},
    'topic': {},
    'sub_topic': {},
    'start_time_gt': {},
    'start_time_lt': {},
    'end_time_gt': {},
    'end_time_lt': {},
    'time_period': {}
}


# DEFINE RESOURCES


class EventResource():
    """
    Event Resource Base class
    """
    event_parser = reqparse.RequestParser()
    event_parser.add_argument('location', type=unicode, dest='__event_search_location')
    event_parser.add_argument('contains', type=unicode, dest='__event_contains')
    event_parser.add_argument('state', type=str)
    event_parser.add_argument('privacy', type=str)
    event_parser.add_argument('type', type=str)
    event_parser.add_argument('topic', type=str)
    event_parser.add_argument('sub_topic', type=str)
    event_parser.add_argument('start_time_gt', dest='__event_start_time_gt')
    event_parser.add_argument('start_time_lt', dest='__event_start_time_lt')
    event_parser.add_argument('end_time_gt', dest='__event_end_time_gt')
    event_parser.add_argument('end_time_lt', dest='__event_end_time_lt')
    event_parser.add_argument('time_period', type=str, dest='__event_time_period')


@api.route('/<int:event_id>')
@api.param('event_id')
@api.response(404, 'Event not found')
class Event(Resource):
    @api.doc('get_event')
    @api.marshal_with(EVENT)
    def get(self, event_id):
        """Fetch an event given its id"""
        return DAO.get(event_id)

    @requires_auth
    @can_access
    @api.doc('delete_event')
    @api.marshal_with(EVENT)
    def delete(self, event_id):
        """Delete an event given its id"""
        event = DAO.delete(event_id)
        record_activity('delete_event', event_id=event_id)
        return event

    @requires_auth
    @can_access
    @api.doc('update_event', responses=PUT_RESPONSES)
    @api.marshal_with(EVENT)
    @api.expect(EVENT_POST)
    def put(self, event_id):
        """Update an event given its id"""
        event = DAO.update(event_id, self.api.payload)
        record_activity('update_event', event_id=event_id)
        return event


@api.route('/<int:event_id>/event')
@api.param('event_id')
@api.response(404, 'Event not found')
class EventWebapp(Resource):
    @api.doc('get_event_for_webapp')
    @api.marshal_with(EVENT)
    def get(self, event_id):
        """Fetch an event given its id.
        Alternate endpoint for fetching an event.
        """
        return DAO.get(event_id)


@api.route('')
class EventList(Resource, EventResource):
    @api.doc('list_events', params=EVENT_PARAMS)
    @api.marshal_list_with(EVENT)
    def get(self):
        """List all events"""
        return DAO.list(**parse_args(self.event_parser))

    @requires_auth
    @api.doc('create_event', responses=POST_RESPONSES)
    @api.marshal_with(EVENT)
    @api.expect(EVENT_POST)
    def post(self):
        """Create an event"""
        item = DAO.create(self.api.payload, self.api.url_for(self))
        record_activity('create_event', event_id=item[0].id)
        return item


@api.route('/page')
class EventListPaginated(Resource, PaginatedResourceBase, EventResource):
    @api.doc('list_events_paginated', params=PAGE_PARAMS)
    @api.doc(params=EVENT_PARAMS)
    @api.marshal_with(EVENT_PAGINATED)
    def get(self):
        """List events in a paginated manner"""
        args = self.parser.parse_args()
        return DAO.paginated_list(args=args, **parse_args(self.event_parser))


@api.route('/<int:event_id>/links')
@api.param('event_id')
class SocialLinkList(Resource):
    @api.doc('list_social_links')
    @api.marshal_list_with(SOCIAL_LINK)
    def get(self, event_id):
        """List all social links"""
        return LinkDAO.list(event_id)

    @requires_auth
    @can_access
    @api.doc('create_social_link', responses=POST_RESPONSES)
    @api.marshal_with(SOCIAL_LINK)
    @api.expect(SOCIAL_LINK_POST)
    def post(self, event_id):
        """Create a social link"""
        return LinkDAO.create(
            event_id,
            self.api.payload,
            self.api.url_for(self, event_id=event_id)
        )


@api.route('/<int:event_id>/links/<int:link_id>')
class SocialLink(Resource):
    @requires_auth
    @can_access
    @api.doc('delete_social_link')
    @api.marshal_with(SOCIAL_LINK)
    def delete(self, event_id, link_id):
        """Delete a social link given its id"""
        return LinkDAO.delete(event_id, link_id)

    @requires_auth
    @can_access
    @api.doc('update_social_link', responses=PUT_RESPONSES)
    @api.marshal_with(SOCIAL_LINK)
    @api.expect(SOCIAL_LINK_POST)
    def put(self, event_id, link_id):
        """Update a social link given its id"""
        return LinkDAO.update(event_id, link_id, self.api.payload)

    @api.hide
    @api.marshal_with(SOCIAL_LINK)
    def get(self, event_id, link_id):
        """Fetch a social link given its id"""
        return LinkDAO.get(event_id, link_id)<|MERGE_RESOLUTION|>--- conflicted
+++ resolved
@@ -9,13 +9,8 @@
 from open_event.models.user import ORGANIZER
 from open_event.helpers.data import save_to_db, update_version, record_activity
 
-<<<<<<< HEAD
 from .helpers.helpers import requires_auth, parse_args, \
-    can_access, staff_only
-=======
-from .helpers.helpers import get_paginated_list, requires_auth, parse_args, \
     can_access
->>>>>>> e01bf87d
 from .helpers.utils import PAGINATED_MODEL, PaginatedResourceBase, \
     PAGE_PARAMS, POST_RESPONSES, PUT_RESPONSES, BaseDAO, ServiceDAO
 from .helpers import custom_fields as fields
