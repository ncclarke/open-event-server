"""Copyright 2015 Rafal Kowalski"""
from ..models.event import Event, EventsUsers
from ..models.session import Session, Level, Format, Language
from ..models.track import Track
from ..models.speaker import Speaker
from ..models.sponsor import Sponsor
from ..models.microlocation import Microlocation
from ..models.users_events_roles import UsersEventsRoles
from ..models.user import User
from ..models.file import File
from open_event.helpers.helpers import get_event_id
from flask.ext import login
from flask import flash


class DataGetter:

    @staticmethod
    def get_all_events():
        """Method return all events"""
        return Event.query.all()

    @staticmethod
    def get_all_users_events_roles():
        """Method return all events"""
        return UsersEventsRoles.query

    @staticmethod
    def get_all_owner_events():
        """Method return all owner events"""
        # return Event.query.filter_by(owner=owner_id)
        return login.current_user.events_assocs

    @staticmethod
    def get_sessions_by_event_id():
        """
        :return: All Sessions with correct event_id
        """
        return Session.query.filter_by(event_id=get_event_id())

    @staticmethod
    def get_tracks(event_id):
        """
        :param event_id: Event id
        :return: All Track with event id
        """
        return Track.query.filter_by(event_id=event_id)

    @staticmethod
    def get_tracks_by_event_id():
        """
        :param event_id: Event id
        :return: All Tracks filtered by event_id
        """
        return Track.query.filter_by(event_id=get_event_id())

    @staticmethod
    def get_sessions(event_id, is_accepted=True):
        """
        :param event_id: Event id
        :return: Return all Sessions objects with Event id
        """
        return Session.query.filter_by(
            event_id=event_id,
            is_accepted=is_accepted
        )

    @staticmethod
    def get_speakers(event_id):
        """
        :param event_id: Event id
        :return: Speaker objects filter by event_id
        """
        return Speaker.query.filter_by(event_id=event_id)

    @staticmethod
    def get_sponsors(event_id):
        """
        :param event_id: Event id
        :return: All Sponsors fitered by event_id
        """
        return Sponsor.query.filter_by(event_id=event_id)

    @staticmethod
    def get_microlocations(event_id):
        """
        :param event_id: Event id
        :return: All Microlocation filtered by event_id
        """
        return Microlocation.query.filter_by(event_id=event_id)

    @staticmethod
    def get_microlocations_by_event_id():
        """
        :param event_id: Event id
        :return: All Microlocation filtered by event_id
        """
        return Microlocation.query.filter_by(event_id=get_event_id())

    @staticmethod
    def get_levels():
        """
        :return: All Event Levels
        """
        return Level.query.filter_by(event_id=get_event_id())

    @staticmethod
    def get_formats():
        """
        :return: All Event Formats
        """
        return Format.query.filter_by(event_id=get_event_id())

    @staticmethod
    def get_languages():
        """
        :return: All Event Languages
        """
        return Language.query.filter_by(event_id=get_event_id())

    @staticmethod
    def get_microlocation(microlocation_id):
        """
        :param microlocation_id: Microlocation id
        :return: Microlocation with microlocation_id
        """
        return Microlocation.query.get(microlocation_id)

    @staticmethod
    def get_event_owner(event_id):
        """
        :param event_id: Event id
        :return: Owner of proper event
        """
        owner_id = Event.query.get(event_id).owner
        return User.query.get(owner_id).login

    @staticmethod
    def get_all_files_tuple():
        """
        :return All files filtered by owner, Format [(test.png, test1.png)...]:
        """
        files = File.query.filter_by(owner_id=login.current_user.id)
        return [(file.name, file.name) for file in files]

    @staticmethod
    def get_all_owner_files():
        """
        :return: All owner files
        """
        files = File.query.filter_by(owner_id=login.current_user.id)
        return files

    @staticmethod
    def get_user_by_email(email):
        user = User.query.filter_by(email=email)
        if user:
            return user.first()
        else:
            flash("User doesn't exist")
            return None

    @staticmethod
    def get_all_users():
        """
        :return: All system users
        """
        return User.query.all()

    @staticmethod
    def get_user(id):
        """
        :return: User
        """
        return User.query.get(int(id))

    @staticmethod
    def get_association():
        """Return instance of EventUser"""
        return EventsUsers()

    @staticmethod
    def get_association_by_event_and_user(event_id, user_id):
        """Returns EventUser filtered by user_id and event_id"""
        return EventsUsers.query.filter_by(
            event_id=event_id,
            user_id=user_id).first()

    @staticmethod
    def get_object(db_model, object_id):
        return db_model.query.get(object_id)

    @staticmethod
    def get_event(event_id):
<<<<<<< HEAD
        return Event.query.get(event_id)

    @staticmethod
    def get_user_events_roles(event_id):
        return UsersEventsRoles.query.filter_by(user_id=login.current_user.id, event_id=event_id)

    @staticmethod
    def get_user_events():
        results = []
        uer = UsersEventsRoles.query.filter_by(user_id=login.current_user.id)
        for el in uer:
            results.append(Event.query.get(el.id))
        return results

    @staticmethod
    def get_completed_events():
        events = Event.query.filter(Event.state == 'Completed')
        return events

    @staticmethod
    def get_current_events():
        events = Event.query.filter(Event.state != 'Completed')
        return events
=======
        """Get event by id, None if it doesn't exist"""
        return Event.query.get(event_id)

    @staticmethod
    def get_session(session_id):
        """Get session by id"""
        return Session.query.get(session_id)

    @staticmethod
    def get_speaker(speaker_id):
        """Get speaker by id"""
        return Speaker.query.get(speaker_id)
>>>>>>> b30b444b
<|MERGE_RESOLUTION|>--- conflicted
+++ resolved
@@ -192,7 +192,6 @@
 
     @staticmethod
     def get_event(event_id):
-<<<<<<< HEAD
         return Event.query.get(event_id)
 
     @staticmethod
@@ -216,9 +215,6 @@
     def get_current_events():
         events = Event.query.filter(Event.state != 'Completed')
         return events
-=======
-        """Get event by id, None if it doesn't exist"""
-        return Event.query.get(event_id)
 
     @staticmethod
     def get_session(session_id):
@@ -229,4 +225,3 @@
     def get_speaker(speaker_id):
         """Get speaker by id"""
         return Speaker.query.get(speaker_id)
->>>>>>> b30b444b
