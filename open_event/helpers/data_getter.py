--- conflicted
+++ resolved
@@ -475,14 +475,12 @@
                 pytz.common_timezones]
 
     @staticmethod
-<<<<<<< HEAD
     def get_sponsor(sponsor_id):
         return Sponsor.query.get(sponsor_id)
-=======
+
     def get_all_activities(count=300):
         """
         Get all activities by recent first
         """
         activities = Activity.query.order_by(desc(Activity.time)).all()
         return activities[:count]
->>>>>>> 80b4519a
