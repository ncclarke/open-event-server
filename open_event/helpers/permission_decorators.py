--- conflicted
+++ resolved
@@ -84,23 +84,8 @@
             return redirect(url_for('admin.forbidden_view'))
         return f(*args, **kwargs)
 
-<<<<<<< HEAD
-=======
     return decorated_function
 
-
-def is_speaker(f):
-    @wraps(f)
-    def decorated_function(*args, **kwargs):
-        user = User.query.get(login.current_user.id)
-        event_id = kwargs['event_id']
-        if user.is_staff is True:
-            return f(*args, **kwargs)
-        if user.is_speaker(event_id) is False:
-            return redirect(url_for('admin.forbidden_view'))
-        return f(*args, **kwargs)
-
-    return decorated_function
 
 def can_accept_and_reject(f):
     @wraps(f)
@@ -184,5 +169,4 @@
                     return f(*args, **kwargs)
             return redirect(url_for('admin.forbidden_view'))
 
->>>>>>> 4b7fe602
     return decorated_function