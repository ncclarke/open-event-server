--- conflicted
+++ resolved
@@ -91,7 +91,6 @@
         request.accept_mimetypes['text/html']
 
 
-<<<<<<< HEAD
 class SilentUndefined(Undefined):
     """
     Dont break pageloads because vars arent there!
@@ -99,7 +98,6 @@
     def _fail_with_undefined_error(self, *args, **kwargs):
         return False
 
-=======
 @app.context_processor
 def locations():
     location_names = filter(None, [event.location_name for event in DataGetter.get_all_events()])
@@ -109,7 +107,6 @@
 def event_types():
     event_types = DataGetter.get_event_types()
     return dict(event_typo=event_types[:10])
->>>>>>> e78a65b6
 
 current_app, manager, database, jwt = create_app()
 
