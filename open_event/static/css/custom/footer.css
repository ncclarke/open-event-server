
footer{
    border-top: 5px solid grey;
    background:#515356;
    color: white;
    margin-left: 0px;
    font-weight: 300;
}

footer h4 {
    font-size: 16px;
}

footer ul
{
    padding: 0px;
    list-style-type: none;
    font-size:13px;
}

footer ul li
{
    line-height:25px
}

<<<<<<< HEAD
footer ul a, footer a:hover
=======
footer ul a, footer ul a:hover
>>>>>>> 6150f7b8
{
    color: white;
}
#footer-menu{
    height: 80px;
    border-top: 1px solid white;
    border-bottom: 1px solid white;
    opacity: 0.2;
    filter: alpha(opacity=20);
}

#footer-menu { text-align:center; padding-top: 10px}
#footer-menu a{color: white; font-size: 16px; margin: 10px; line-height: 55px}
footer .copyright{
    text-align: center;
    opacity: 0.2;
    filter: alpha(opacity=20);
    margin-top: 10px}<|MERGE_RESOLUTION|>--- conflicted
+++ resolved
@@ -23,14 +23,10 @@
     line-height:25px
 }
 
-<<<<<<< HEAD
-footer ul a, footer a:hover
-=======
-footer ul a, footer ul a:hover
->>>>>>> 6150f7b8
-{
+footer ul a, footer a:hover, footer ul a:hover {
     color: white;
 }
+
 #footer-menu{
     height: 80px;
     border-top: 1px solid white;
