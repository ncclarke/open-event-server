"""Copyright 2015 Rafal Kowalski"""
from open_event.helpers.date_formatter import DateFormatter
from . import db
from sqlalchemy_utils import ColorType


class EventsUsers(db.Model):
    """Many to Many table Event Users"""
    __tablename__ = 'eventsusers'
    id = db.Column(db.Integer,
                   primary_key=True)
    event_id = db.Column(db.Integer, db.ForeignKey('events.id'))
    user_id = db.Column(db.Integer, db.ForeignKey('user.id'))
    editor = db.Column(db.Boolean)
    admin = db.Column(db.Boolean)
    user = db.relationship("User", backref="events_assocs")
    role = db.Column(db.String, nullable=False)


class Event(db.Model):
    """Event object table"""
    __tablename__ = 'events'
    id = db.Column(db.Integer,
                   primary_key=True)
    name = db.Column(db.String,
                     nullable=False)
    email = db.Column(db.String)
    color = db.Column(ColorType)
    logo = db.Column(db.String)
    start_time = db.Column(db.DateTime,
                           nullable=False)
    end_time = db.Column(db.DateTime,
                         nullable=False)
    latitude = db.Column(db.Float)
    longitude = db.Column(db.Float)
    location_name = db.Column(db.String)
    slogan = db.Column(db.String)
    url = db.Column(db.String)
    track = db.relationship('Track',
                            backref="event")
    microlocation = db.relationship('Microlocation',
                                    backref="event")
    session = db.relationship('Session',
                              backref="event")
    speaker = db.relationship('Speaker',
                              backref="event")
    sponsor = db.relationship('Sponsor',
                              backref="event")
    users = db.relationship("EventsUsers", backref="event")

    roles = db.relationship("UsersEventsRoles", backref="event")
    state = db.Column(db.String, default="Draft")
    db.UniqueConstraint('track.name')

    def __init__(self,
                 name=None,
                 logo=None,
                 start_time=None,
                 end_time=None,
                 latitude=None,
                 longitude=None,
                 location_name=None,
                 email=None,
                 color=None,
                 slogan=None,
<<<<<<< HEAD
                 url=None,
                 state=None
                 ):
=======
                 url=None):
>>>>>>> b30b444b
        self.name = name
        self.logo = logo
        self.email = email
        self.color = color
        self.start_time = start_time
        self.end_time = end_time
        self.latitude = latitude
        self.longitude = longitude
        self.location_name = location_name
        self.slogan = slogan
        self.url = url
        self.state=state
        # self.owner = owner

    def __repr__(self):
        return '<Event %r>' % self.name

    def __str__(self):
        return unicode(self).encode('utf-8')

    def __unicode__(self):
        return self.name

    @property
    def serialize(self):
        """Return object data in easily serializeable format"""
        return {
            'id': self.id,
            'name': self.name,
            'logo': self.logo,
            'begin': DateFormatter().format_date(self.start_time),
            'end': DateFormatter().format_date(self.end_time),
            'latitude': self.latitude,
            'longitude': self.longitude,
            'location_name': self.location_name,
            'email': self.email,
            'color': self.color.get_hex() if self.color else '',
            'slogan': self.slogan,
            'url': self.url
        }<|MERGE_RESOLUTION|>--- conflicted
+++ resolved
@@ -63,13 +63,8 @@
                  email=None,
                  color=None,
                  slogan=None,
-<<<<<<< HEAD
                  url=None,
-                 state=None
-                 ):
-=======
-                 url=None):
->>>>>>> b30b444b
+                 state=None):
         self.name = name
         self.logo = logo
         self.email = email
