--- conflicted
+++ resolved
@@ -70,15 +70,10 @@
             </div>
             <h3>Flask app secret key</h3>
             <div class="item form-group">
-<<<<<<< HEAD
-                <label> Flask app secret key</label>
-                <input required="required" data-error="Event name is required" name="flask_token" class="form-control col-md-6 col-xs-6" value="{{ settings.secret }}" >
-=======
                 <label class="control-label col-md-3 col-sm-3 col-xs-12">Token</label>
                 <div class=" col-md-9 col-xs-12">
-                    <input name="flask_token" class="form-control col-md-6 col-xs-6" value="">
+                    <input name="flask_token" class="form-control col-md-6 col-xs-6" value="{{settings.secret}}">
                 </div>
->>>>>>> 00ca79a0
             </div>
             <div class="ln_solid"></div>
             <div class="form-group">
