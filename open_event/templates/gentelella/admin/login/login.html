{% extends 'gentelella/admin/login/base.html' %}
{% block login %}
    <div class="animate form login_form">
          <section class="login_content">
            <form method="post">
              <h1>Login Form</h1>
              <div>
                <input name="username" type="text" class="form-control" placeholder="Username" required="" />
              </div>
              <div>
                <input name="password" type="password" class="form-control" placeholder="Password" required="" />
              </div>
              <div>
                <button type="submit" class="btn btn-default" >Log in</button>
<<<<<<< HEAD
                <a class="btn btn-default" href="{{ auth_url }}">Log in with Google</a>
                <a class="btn btn-default" href="{{ fb_auth_url }}">Log in with Facebook</a>
                <a class="reset_pass" href="/admin/password/reminder">Lost your password?</a>
=======
                <a class="reset_pass" href="/admin/password/reset">Lost your password?</a>
>>>>>>> 58234b7a
              </div>

              <div class="clearfix"></div>

              <div class="separator">
                <p class="change_link">New to site?
                  <a href="/admin/register" class="to_register"> Create Account </a>
                </p>

                <div class="clearfix"></div>
                <br />

              </div>
            </form>
          </section>
        </div>
{% endblock %}<|MERGE_RESOLUTION|>--- conflicted
+++ resolved
@@ -12,13 +12,10 @@
               </div>
               <div>
                 <button type="submit" class="btn btn-default" >Log in</button>
-<<<<<<< HEAD
+
                 <a class="btn btn-default" href="{{ auth_url }}">Log in with Google</a>
                 <a class="btn btn-default" href="{{ fb_auth_url }}">Log in with Facebook</a>
                 <a class="reset_pass" href="/admin/password/reminder">Lost your password?</a>
-=======
-                <a class="reset_pass" href="/admin/password/reset">Lost your password?</a>
->>>>>>> 58234b7a
               </div>
 
               <div class="clearfix"></div>
