--- conflicted
+++ resolved
@@ -56,10 +56,8 @@
         self.admin.add_view(TicketingView(name='Ticketing & Orders', url='/orders', endpoint="ticketing"))
 
         # Accessible only after logging in
-<<<<<<< HEAD
-=======
+
         self.admin.add_view(MyTicketsView(name='MyTicketsView', url='/mytickets', endpoint="my_tickets"))
->>>>>>> 9074dcf8
         self.admin.add_view(MySessionView(name='MySessions', url='/events/mysessions', endpoint="my_sessions"))
         self.admin.add_view(EventsView(name='Events', url='/events', endpoint="events"))
         self.admin.add_view(SpeakersView(name='Speakers', url='/events/<int:event_id>/speakers', endpoint="event_speakers"))
