"""Copyright 2015 Rafal Kowalski"""
import json
import logging
import os.path
import random
import traceback
from datetime import datetime, timedelta

import requests
from flask import flash, request, url_for, g
from flask.ext import login
from flask.ext.scrypt import generate_password_hash, generate_random_salt
from requests_oauthlib import OAuth2Session
from sqlalchemy.orm.collections import InstrumentedList
from sqlalchemy.sql.expression import exists
from werkzeug import secure_filename
from werkzeug.datastructures import ImmutableMultiDict
from wtforms import ValidationError

from app.helpers.helpers import string_empty, string_not_empty, uploaded_file
from app.helpers.notification_email_triggers import trigger_new_session_notifications, \
    trigger_session_state_change_notifications
from app.helpers.oauth import OAuth, FbOAuth, InstagramOAuth
from app.helpers.storage import upload, UploadedFile, UPLOAD_PATHS
from app.models.notifications import Notification
from ..helpers import helpers as Helper
from ..helpers.data_getter import DataGetter
from ..helpers.static import EVENT_LICENCES
from ..helpers.update_version import VersionUpdater
from ..helpers.system_mails import MAILS
from ..models import db
from ..models.activity import Activity, ACTIVITIES
from ..models.call_for_papers import CallForPaper
from ..models.custom_forms import CustomForms
from ..models.email_notifications import EmailNotification
from ..models.event import Event, EventsUsers
from ..models.event_copyright import EventCopyright
from ..models.file import File
from ..models.invite import Invite
from ..models.microlocation import Microlocation
from ..models.permission import Permission
from ..models.role import Role
from ..models.role_invite import RoleInvite
from ..models.ticket import Ticket
from ..models.service import Service
from ..models.session import Session
from ..models.session_type import SessionType
from ..models.social_link import SocialLink
from ..models.speaker import Speaker
from ..models.sponsor import Sponsor
from ..models.track import Track
from ..models.user import User, ORGANIZER
from ..models.user_detail import UserDetail
from ..models.users_events_roles import UsersEventsRoles
from ..models.page import Page
from ..models.modules import Module
from ..models.email_notifications import EmailNotification
from ..models.message_settings import MessageSettings


class DataManager(object):
    """Main class responsible for DataBase managing"""

    @staticmethod
    def create_user_notification(user, action, title, message):
        """
        Create a User Notification
        :param user: User object to send the notification to
        :param action: Action being performed
        :param title: The message title
        :param message: The message
        """
        notification = Notification(user=user,
                                    action=action,
                                    title=title,
                                    message=message,
                                    received_at=datetime.now())
        save_to_db(notification, 'User notification saved')

    @staticmethod
    def mark_user_notification_as_read(notification):
        """Mark a particular notification read.
        """
        notification.has_read = True
        save_to_db(notification, 'Mark notification as read')

    @staticmethod
    def mark_all_user_notification_as_read(user):
        """Mark all notifications for a User as read.
        """
        unread_notifs = Notification.query.filter_by(user=user,
                                                     has_read=False)

        for notif in unread_notifs:
            notif.has_read = True
            db.session.add(notif)

        db.session.commit()

    @staticmethod
    def add_event_role_invite(email, role_name, event_id):
        """
        Save an event role invite to database and return accept and decline links.
        :param email: Email for the invite
        :param role_name: Role name for the invite
        :param event_id: Event id
        """
        role = Role.query.filter_by(name=role_name).first()

        event = Event.query.get(event_id)
        role_invite = RoleInvite(email=email,
                                 event=event,
                                 role=role,
                                 create_time=datetime.now())

        hash = random.getrandbits(128)
        role_invite.hash = '%032x' % hash

        save_to_db(role_invite, "Role Invite saved")

        accept_link = url_for('events.user_role_invite',
                              event_id=event_id,
                              hash=role_invite.hash)
        decline_link = url_for('events.user_role_invite_decline',
                               event_id=event_id,
                               hash=role_invite.hash)

        return accept_link, decline_link

    @staticmethod
    def add_invite_to_event(user_id, event_id):
        """
        Invite will be saved to database with proper Event id and User id
        :param user_id: Invite belongs to User by user id
        :param event_id: Invite belongs to Event by event id
        """
        new_invite = Invite(user_id=user_id,
                            event_id=event_id)
        hash = random.getrandbits(128)
        new_invite.hash = "%032x" % hash
        save_to_db(new_invite, "Invite saved")
        record_activity('invite_user', event_id=event_id, user_id=user_id)

    @staticmethod
    def create_track(form, event_id):
        """
        Track will be saved to database with proper Event id
        :param form: view data form
        :param event_id: Track belongs to Event by event id
        """
        new_track = Track(name=form.name.data,
                          description=form.description.data,
                          event_id=event_id,
                          track_image_url=form.track_image_url.data)
        save_to_db(new_track, "Track saved")
        record_activity('create_track', event_id=event_id, track=new_track)
        update_version(event_id, False, "tracks_ver")

    @staticmethod
    def toggle_email_notification_settings(user_id, value):
        """
        Settings will be toggled to database with proper User id
        """
        events = DataGetter.get_all_events()
        user = DataGetter.get_user(user_id)
        notification_ids = []
        for event in events:
            if user.is_speaker_at_event(event.id) or user.is_organizer(event.id):
                email_notification = DataGetter.get_email_notification_settings_by_event_id(user_id, event.id)
                if email_notification:
                    email_notification.next_event = value
                    email_notification.new_paper = value
                    email_notification.session_schedule = value
                    email_notification.session_accept_reject = value
                    save_to_db(email_notification, "EmailSettings Toggled")
                    notification_ids.append(email_notification.id)
                else:
                    new_email_notification_setting = EmailNotification(next_event=value,
                                                                       new_paper=value,
                                                                       session_schedule=value,
                                                                       session_accept_reject=value,
                                                                       user_id=user_id,
                                                                       event_id=event.id)
                    save_to_db(new_email_notification_setting, "EmailSetting Toggled")
                    notification_ids.append(new_email_notification_setting.id)
        return notification_ids

    @staticmethod
    def add_email_notification_settings(form, user_id, event_id):
        """
        Settings will be saved to database with proper Event id and User id
        :param form: view data form
        :param event_id: Settings belongs to Event by event id
        :param user_id: Settings belongs to User by user id
        """
        email_notification_setting = DataGetter.get_email_notification_settings_by_event_id(user_id, event_id)
        if email_notification_setting:
            email_notification_setting.next_event = int(form.get('next_event', 0))
            email_notification_setting.new_paper = int(form.get('new_paper', 0))
            email_notification_setting.session_schedule = int(form.get('session_schedule', 0))
            email_notification_setting.session_accept_reject = int(form.get('session_accept_reject', 0))

            save_to_db(email_notification_setting, "EmailSettings Updated")
        else:
            new_email_notification_setting = EmailNotification(next_event=int(form.get('next_event', 0)),
                                                               new_paper=int(form.get('new_paper', 0)),
                                                               session_schedule=int(form.get('session_schedule', 0)),
                                                               session_accept_reject=int(
                                                                   form.get('session_accept_reject', 0)),
                                                               user_id=user_id,
                                                               event_id=event_id)
            save_to_db(new_email_notification_setting, "EmailSetting Saved")

    @staticmethod
    def create_new_track(form, event_id):
        """
        Track will be saved to database with proper Event id
        :param form: view data form
        :param event_id: Track belongs to Event by event id
        """
        new_track = Track(name=form['name'],
                          description=form['description'],
                          event_id=event_id,
                          track_image_url=form['track_image_url'])
        record_activity('create_track', event_id=event_id, track=new_track)
        save_to_db(new_track, "Track saved")

    @staticmethod
    def update_track(form, track):
        """
        Track will be updated in database
        :param form: view data form
        :param track: object contains all earlier data
        """
        data = form.data
        db.session.query(Track) \
            .filter_by(id=track.id) \
            .update(dict(data))
        save_to_db(track, "Track updated")
        record_activity('update_track', event_id=track.event_id, track=track)
        update_version(track.event_id, False, "tracks_ver")

    @staticmethod
    def remove_track(track_id):
        """
        Track will be removed from database
        :param track_id: Track id to remove object
        """
        track = Track.query.get(track_id)
        delete_from_db(track, "Track deleted")
        record_activity('delete_track', event_id=track.event_id, track=track)
        flash('You successfully deleted track')

    @staticmethod
    def create_session(form, event_id, is_accepted=True):
        """
        Session will be saved to database with proper Event id
        :param form: view data form
        :param slide_file:
        :param event_id: Session belongs to Event by event id
        """
        new_session = Session(title=form.title.data,
                              subtitle=form.subtitle.data,
                              long_abstract=form.long_abstract.data,
                              start_time=form.start_time.data,
                              end_time=form.end_time.data,
                              event_id=event_id,
                              short_abstract=form.short_abstract.data)

        new_session.speakers = InstrumentedList(
            form.speakers.data if form.speakers.data else [])
        new_session.microlocation = form.microlocation.data
        new_session.track = form.track.data
        save_to_db(new_session, "Session saved")
        record_activity('create_session', session=new_session, event_id=event_id)
        update_version(event_id, False, "sessions_ver")

    @staticmethod
    def add_session_to_event(request, event_id, state=None):
        """
        Session will be saved to database with proper Event id
        :param state:
        :param request: The request
        :param event_id: Session belongs to Event by event id
        """
        form = request.form
        speaker_img_file = ""
        slide_file = ""
        video_file = ""
        audio_file = ""
        if 'slides' in request.files and request.files['slides'].filename != '':
            slide_file = request.files['slides']
        if 'video' in request.files and request.files['video'].filename != '':
            video_file = request.files['video']
        if 'audio' in request.files and request.files['audio'].filename != '':
            audio_file = request.files['audio']
        if 'photo' in request.files and request.files['photo'].filename != '':
            speaker_img_file = request.files['photo']

        if not state:
            state = form.get('state', 'draft')

        event = DataGetter.get_event(event_id)

        new_session = Session(title=form.get('title', ''),
                              subtitle=form.get('subtitle', ''),
                              long_abstract=form.get('long_abstract', ''),
                              start_time=event.start_time,
                              end_time=event.start_time + timedelta(hours=1),
                              event_id=event_id,
                              short_abstract=form.get('short_abstract', ''),
                              state=state)

        if form.get('track', None) != "":
            new_session.track_id = form.get('track', None)

        if form.get('session_type', None) != "":
            new_session.session_type_id = form.get('session_type', None)

        speaker = Speaker.query.filter_by(email=form.get('email', '')).filter_by(event_id=event_id).first()
        if not speaker:
            speaker = Speaker(name=form.get('name', ''),
                              short_biography=form.get('short_biography', ''),
                              email=form.get('email', ''),
                              website=form.get('website', ''),
                              event_id=event_id,
                              twitter=form.get('twitter', ''),
                              facebook=form.get('facebook', ''),
                              github=form.get('github', ''),
                              linkedin=form.get('linkedin', ''),
                              organisation=form.get('organisation', ''),
                              position=form.get('position', ''),
                              country=form.get('country', ''),
                              user=login.current_user if login and login.current_user.is_authenticated else None)

        new_session.speakers.append(speaker)

        # existing_speaker_ids = form.getlist("speakers[]")
        # for existing_speaker_id in existing_speaker_ids:
        #     existing_speaker = DataGetter.get_speaker(existing_speaker_id)
        #     new_session.speakers.append(existing_speaker)

        save_to_db(new_session, "Session saved")

        if state == 'pending':
            trigger_new_session_notifications(new_session.id, event=event)

        speaker_modified = False
        session_modified = False
        if slide_file != "":
            slide_url = upload(
                slide_file,
                UPLOAD_PATHS['sessions']['slides'].format(
                    event_id=int(event_id), id=int(new_session.id)
                ))
            new_session.slides = slide_url
            session_modified = True
        if audio_file != "":
            audio_url = upload(
                audio_file,
                UPLOAD_PATHS['sessions']['audio'].format(
                    event_id=int(event_id), id=int(new_session.id)
                ))
            new_session.audio = audio_url
            session_modified = True
        if video_file != "":
            video_url = upload(
                video_file,
                UPLOAD_PATHS['sessions']['video'].format(
                    event_id=int(event_id), id=int(new_session.id)
                ))
            new_session.video = video_url
            session_modified = True
        if speaker_img_file != "":
            speaker_img = upload(
                speaker_img_file,
                UPLOAD_PATHS['speakers']['photo'].format(
                    event_id=int(event_id), id=int(speaker.id)
                ))
            speaker.photo = speaker_img
            speaker_modified = True

        if session_modified:
            save_to_db(new_session, "Session saved")
        if speaker_modified:
            save_to_db(speaker, "Speaker saved")
        record_activity('create_session', session=new_session, event_id=event_id)

        invite_emails = form.getlist("speakers[email]")
        for index, email in enumerate(invite_emails):
            if not string_empty(email):
                new_invite = Invite(event_id=event_id,
                                    session_id=new_session.id)
                hash = random.getrandbits(128)
                new_invite.hash = "%032x" % hash
                save_to_db(new_invite, "Invite saved")

                link = url_for('event_sessions.invited_view', session_id=new_session.id, event_id=event_id,
                               _external=True)
                Helper.send_email_invitation(email, new_session.title, link)
                # If a user is registered by the email, send a notification as well
                user = DataGetter.get_user_by_email(email, no_flash=True)
                if user:
                    cfs_link = url_for('event_detail.display_event_cfs', event_id=event.id)
                    Helper.send_notif_invite_papers(user, event.name, cfs_link, link)

    @staticmethod
    def add_speaker_to_event(request, event_id, user=login.current_user):
        form = request.form
        speaker_img_file = ""
        if 'photo' in request.files and request.files['photo'].filename != '':
            speaker_img_file = request.files['photo']

        speaker = Speaker.query.filter_by(email=form.get('email', '')).filter_by(event_id=event_id).first()
        if not speaker:
            speaker = Speaker(name=form.get('name', ''),
                              short_biography=form.get('short_biography', ''),
                              email=form.get('email', ''),
                              website=form.get('website', ''),
                              event_id=event_id,
                              twitter=form.get('twitter', ''),
                              facebook=form.get('facebook', ''),
                              github=form.get('github', ''),
                              linkedin=form.get('linkedin', ''),
                              organisation=form.get('organisation', ''),
                              position=form.get('position', ''),
                              country=form.get('country', ''),
                              user=user if login and login.current_user.is_authenticated else None)
            save_to_db(speaker, "Speaker saved")
            record_activity('create_speaker', speaker=speaker, event_id=event_id)
        speaker_img = ""
        if speaker_img_file != "":
            speaker_img = upload(
                speaker_img_file,
                UPLOAD_PATHS['speakers']['photo'].format(
                    event_id=int(event_id), id=int(speaker.id)
                ))
            speaker.photo = speaker_img
            save_to_db(speaker, "Speaker photo saved")
            record_activity('update_speaker', speaker=speaker, event_id=event_id)

        return speaker

    @staticmethod
    def add_speaker_to_session(request, event_id, session_id, user=login.current_user):
        """
        Session will be saved to database with proper Event id
        :param session_id:
        :param user:
        :param request: view data form
        :param event_id: Session belongs to Event by event id
        """
        session = DataGetter.get_session(session_id)
        speaker = DataManager.add_speaker_to_event(request, event_id, user)
        session.speakers.append(speaker)
        save_to_db(session, "Speaker saved")
        record_activity('add_speaker_to_session', speaker=speaker, session=session, event_id=event_id)
        update_version(event_id, False, "speakers_ver")

    @staticmethod
    def create_speaker_session_relation(session_id, speaker_id, event_id):
        """
        Session, speaker ids will be saved to database
        :param speaker_id:
        :param session_id:
        :param event_id: Session, speaker belongs to Event by event id
        """
        speaker = DataGetter.get_speaker(speaker_id)
        session = DataGetter.get_session(session_id)
        session.speakers.append(speaker)
        save_to_db(session, "Session Speaker saved")

    @staticmethod
    def session_accept_reject(session, event_id, state):
        session.state = state
        save_to_db(session, 'Session State Updated')
        trigger_session_state_change_notifications(session, event_id)
        flash("The session has been %s" % state)

    @staticmethod
    def edit_session(request, session):
        with db.session.no_autoflush:
            form = request.form
            event_id = session.event_id

            slide_file = ""
            video_file = ""
            audio_file = ""
            if 'slides' in request.files and request.files['slides'].filename != '':
                slide_file = request.files['slides']
            if 'video' in request.files and request.files['video'].filename != '':
                video_file = request.files['video']
            if 'audio' in request.files and request.files['audio'].filename != '':
                audio_file = request.files['audio']

            form_state = form.get('state', 'draft')

            if slide_file != "":
                slide_url = upload(
                    slide_file,
                    UPLOAD_PATHS['sessions']['slides'].format(
                        event_id=int(event_id), id=int(session.id)
                    ))
                session.slides = slide_url

            if audio_file != "":
                audio_url = upload(
                    audio_file,
                    UPLOAD_PATHS['sessions']['audio'].format(
                        event_id=int(event_id), id=int(session.id)
                    ))
                session.audio = audio_url
            if video_file != "":
                video_url = upload(
                    video_file,
                    UPLOAD_PATHS['sessions']['video'].format(
                        event_id=int(event_id), id=int(session.id)
                    ))
                session.video = video_url

            if form_state == 'pending' and session.state != 'pending' and session.state != 'accepted' and session.state != 'rejected':
                trigger_new_session_notifications(session.id, event_id=event_id)

            session.title = form.get('title', '')
            session.subtitle = form.get('subtitle', '')
            session.long_abstract = form.get('long_abstract', '')
            session.short_abstract = form.get('short_abstract', '')

            if form.get('track', None) != "":
                session.track_id = form.get('track', None)
            else:
                session.track_id = None

            if form.get('session_type', None) != "":
                session.session_type_id = form.get('session_type', None)
            else:
                session.session_type_id = None

            existing_speaker_ids = form.getlist("speakers[]")
            current_speaker_ids = []
            existing_speaker_ids_by_email = []

            save_to_db(session, 'Session Updated')

            for existing_speaker in DataGetter.get_speaker_by_email(form.get("email")).all():
                existing_speaker_ids_by_email.append(str(existing_speaker.id))

            for current_speaker in session.speakers:
                current_speaker_ids.append(str(current_speaker.id))

            for current_speaker_id in current_speaker_ids:
                if current_speaker_id not in existing_speaker_ids and current_speaker_id not in existing_speaker_ids_by_email:
                    current_speaker = DataGetter.get_speaker(current_speaker_id)
                    session.speakers.remove(current_speaker)
                    db.session.commit()

            for existing_speaker_id in existing_speaker_ids:
                existing_speaker = DataGetter.get_speaker(existing_speaker_id)
                if existing_speaker not in session.speakers:
                    session.speakers.append(existing_speaker)
                    db.session.commit()

            record_activity('update_session', session=session, event_id=event_id)

    @staticmethod
    def update_session(form, session):
        """
        Session will be updated in database
        :param form: view data form
        :param session: object contains all earlier data
        """
        data = form.data
        speakers = data["speakers"]
        microlocation = data["microlocation"]
        track = data["track"]
        del data["speakers"]
        del data["microlocation"]
        del data["track"]
        db.session.query(Session) \
            .filter_by(id=session.id) \
            .update(dict(data))
        session.speakers = InstrumentedList(speakers if speakers else [])
        session.microlocation = microlocation
        session.track = track
        save_to_db(session, "Session updated")
        update_version(session.event_id, False, "sessions_ver")
        record_activity('update_session', session=session, event_id=session.event_id)

    @staticmethod
    def remove_session(session_id):
        """
        Session will be removed from database
        :param session_id: Session id to remove object
        """
        session = Session.query.get(session_id)
        delete_from_db(session, "Session deleted")
        flash('You successfully delete session')
        record_activity('delete_session', session=session, event_id=session.event_id)

    @staticmethod
    def create_speaker(form, event_id, user=login.current_user):
        """
        Speaker will be saved to database with proper Event id
        :param user:
        :param form: view data form
        :param event_id: Speaker belongs to Event by event id
        """
        speaker = Speaker(name=form["name"] if "name" in form.keys() else "",
                          photo=form["photo"] if "photo" in form.keys() else "",
                          short_biography=form["short_biography"] if "short_biography" in form.keys() else "",
                          email=form["email"] if "email" in form.keys() else "",
                          website=form["website"] if "website" in form.keys() else "",
                          event_id=event_id,
                          twitter=form["twitter"] if "twitter" in form.keys() else "",
                          facebook=form["facebook"] if "facebook" in form.keys() else "",
                          github=form["github"] if "github" in form.keys() else "",
                          linkedin=form["linkedin"] if "linkedin" in form.keys() else "",
                          organisation=form["organisation"] if "organisation" in form.keys() else "",
                          position=form["position"] if "position" in form.keys() else "",
                          country=form["country"] if "country" in form.keys() else "",
                          user=user)
        save_to_db(speaker, "Speaker saved")
        update_version(event_id, False, "speakers_ver")

    @staticmethod
    def update_speaker(form, speaker):
        """
        Speaker will be updated in database
        :param form: view data form
        :param speaker: object contains all earlier data
        """
        data = form.data
        del data['sessions']
        db.session.query(Speaker) \
            .filter_by(id=speaker.id) \
            .update(dict(data))
        speaker.sessions = InstrumentedList(
            form.sessions.data if form.sessions.data else [])
        speaker.ensure_social_links()
        save_to_db(speaker, "Speaker updated")
        record_activity('update_speaker', speaker=speaker, event_id=speaker.event_id)
        update_version(speaker.event_id, False, "speakers_ver")

    @staticmethod
    def remove_speaker(speaker_id):
        """
        Speaker will be removed from database
        :param speaker_id: Speaker id to remove object
        """
        speaker = Speaker.query.get(speaker_id)
        delete_from_db(speaker, "Speaker deleted")
        record_activity('delete_speaker', speaker=speaker, event_id=speaker.event_id)
        flash('You successfully delete speaker')

    @staticmethod
    def create_sponsor(form, event_id):
        """
        Sponsor will be saved to database with proper Event id
        :param form: view data form
        :param event_id: Sponsor belongs to Event by event id
        """
        new_sponsor = Sponsor(name=form.name.data,
                              url=form.url.data,
                              event_id=event_id,
                              logo=form.logo.data)
        save_to_db(new_sponsor, "Sponsor saved")
        update_version(event_id, False, "sponsors_ver")

    @staticmethod
    def update_sponsor(form, sponsor):
        """
        Sponsor will be updated in database
        :param form: view data form
        :param sponsor: object contains all earlier data
        """
        data = form.data
        db.session.query(Sponsor).filter_by(id=sponsor.id).update(dict(data))
        save_to_db(sponsor, "Sponsor updated")
        update_version(sponsor.event_id, False, "sponsors_ver")

    @staticmethod
    def remove_sponsor(sponsor_id):
        """
        Sponsor will be removed from database
        :param sponsor_id: Sponsor id to remove object
        """
        sponsor = Sponsor.query.get(sponsor_id)
        delete_from_db(sponsor, "Sponsor deleted")
        flash('You successfully delete sponsor')

    @staticmethod
    def remove_role(uer_id):
        """
        Role will be removed from database
        :param uer_id: Role id to remove object
        """
        uer = UsersEventsRoles.query.get(uer_id)
        record_activity('delete_role', role=uer.role, user=uer.user, event_id=uer.event_id)
        delete_from_db(uer, "UER deleted")
        flash("You've successfully deleted role.")

    @staticmethod
    def create_microlocation(form, event_id):
        """
        Microlocation will be saved to database with proper Event id
        :param form: view data form
        :param event_id: Microlocation belongs to Event by event id
        """
        new_microlocation = Microlocation(name=form.name.data,
                                          latitude=form.latitude.data,
                                          longitude=form.longitude.data,
                                          floor=form.floor.data,
                                          room=form.room.data,
                                          event_id=event_id)
        save_to_db(new_microlocation, "Microlocation saved")
        update_version(event_id, False, "microlocations_ver")

    @staticmethod
    def update_microlocation(form, microlocation):
        """
        Microlocation will be updated in database
        :param form: view data form
        :param microlocation: object contains all earlier data
        """
        data = form.data
        if "session" in data.keys():
            del data["session"]
        db.session.query(Microlocation) \
            .filter_by(id=microlocation.id) \
            .update(dict(data))
        save_to_db(microlocation, "Microlocation updated")
        update_version(microlocation.event_id, False, "microlocations_ver")

    @staticmethod
    def remove_microlocation(microlocation_id):
        """
        Microlocation will be removed from database
        :param microlocation_id: Sponsor id to remove object
        """
        microlocation = Microlocation.query.get(microlocation_id)
        delete_from_db(microlocation, "Microlocation deleted")
        flash('You successfully delete microlocation')

    @staticmethod
    def create_user(userdata, is_verified=False):
        user = User(email=userdata[0],
                    password=userdata[1],
                    is_verified=is_verified)
        # we hash the users password to avoid saving it as plaintext in the db,
        # remove to use plain text:
        salt = generate_random_salt()
        user.password = generate_password_hash(user.password, salt)
        hash = random.getrandbits(128)
        user.reset_password = str(hash)

        user.salt = salt
        save_to_db(user, "User created")
        record_activity('create_user', user=user)

        return user

    @staticmethod
    def create_super_admin(email, password):
        user = User()
        user.login = 'super_admin'
        user.email = email
        salt = generate_random_salt()
        password = password
        user.password = generate_password_hash(password, salt)
        hash = random.getrandbits(128)
        user.reset_password = str(hash)
        user.salt = salt
        user.is_super_admin = True
        user.is_admin = True
        user.is_verified = True
        save_to_db(user, "User created")
        return user

    @staticmethod
    def reset_password(form, reset_hash):
        user = User.query.filter_by(reset_password=reset_hash).first()
        salt = generate_random_salt()
        password = form['new_password_again']
        user.password = generate_password_hash(password, salt)
        new_hash = random.getrandbits(128)
        user.reset_password = new_hash
        user.salt = salt
        save_to_db(user, "password resetted")

    @staticmethod
    def update_user(form, user_id, avatar_img):

        user = User.query.filter_by(id=user_id).first()
        user_detail = UserDetail.query.filter_by(user_id=user_id).first()

        if user.email != form['email']:
            record_activity('update_user_email',
                            user_id=user.id, old=user.email, new=form['email'])
        if user.email != form['email']:
            user.is_verified = False
            s = Helper.get_serializer()
            data = [form['email']]
            form_hash = s.dumps(data)
            link = url_for('admin.create_account_after_confirmation_view', hash=form_hash, _external=True)
            Helper.send_email_when_changes_email(user.email, form['email'])
            Helper.send_email_confirmation(form, link)
            user.email = form['email']
        user_detail.fullname = form['full_name']
        user_detail.contact = form['contact']

        if form['facebook'] != 'https://www.facebook.com/':
            user_detail.facebook = form['facebook']
        else:
            user_detail.facebook = ''

        if form['twitter'] != 'https://twitter.com/':
            user_detail.twitter = form['twitter']
        else:
            user_detail.twitter = ''

        user_detail.details = form['details']
        logo = form.get('logo', None)
        if string_not_empty(logo) and logo:
            logo_file = uploaded_file(file_content=logo)
            logo = upload(logo_file, 'users/%d/avatar' % int(user_id))
            user_detail.avatar_uploaded = logo
        user, user_detail, save_to_db(user, "User updated")
        record_activity('update_user', user=user)

    @staticmethod
    def add_owner_to_event(owner_id, event):
        event.owner = owner_id
        db.session.commit()

    @staticmethod
    def update_permissions(form):
        oper = {
            'c': 'can_create',
            'r': 'can_read',
            'u': 'can_update',
            'd': 'can_delete',
        }
        for role in Role.query.all():
            for service in Service.query.all():
                field = role.name + '-' + service.name
                perm = Permission.query.filter_by(role=role, service=service).first()
                if not perm:
                    perm = Permission(role=role, service=service)

                for v, attr in oper.iteritems():
                    if v in form.getlist(field):
                        setattr(perm, oper[v], True)
                    else:
                        setattr(perm, oper[v], False)

                save_to_db(perm, 'Permission saved')

    @staticmethod
    def create_event(form, img_files):
        """
        Event will be saved to database with proper Event id
        :param img_files:
        :param form: view data form
        """
        # Filter out Copyright info
        holder = form.get('organizer_name')
        # Current year
        year = datetime.now().year
        licence_name = form.get('copyright_licence')
        # Ignoring Licence long name, description and compact logo
        _, _, licence_url, logo, _ = EVENT_LICENCES.get(licence_name, ('',) * 5)

        copyright = EventCopyright(holder=holder,
                                   year=year,
                                   licence=licence_name,
                                   licence_url=licence_url,
                                   logo=logo)
<<<<<<< HEAD
        if 'ticket_url' not in form:
            ticket_url = ""
        else:
            ticket_url = form['ticket_url']

        # Add Ticket
        str_empty = lambda val, val2: val2 if val == '' else val

        ticket_price = form.get('ticket_price', 0)
        # Default values to pass the tests because APIs don't have these fields
        ticket = Ticket(
            name=form.get('ticket_name', ''),
            type=form.get('ticket_type', 'free'),
            description=form.get('ticket_description', ''),
            price=ticket_price,
            sales_start=datetime.strptime(
                form.get('ticket_sales_start_date', '01/01/2001') + ' ' +
                form.get('ticket_sales_start_time', '00:00'),
                '%m/%d/%Y %H:%M'),
            sales_end=datetime.strptime(
                form.get('ticket_sales_end_date', '01/01/2001') + ' ' +
                form.get('ticket_sales_end_time', '00:00'), '%m/%d/%Y %H:%M'),
            quantity=str_empty(form.get('ticket_quantity'), 100),
            min_order=str_empty(form.get('ticket_min_order'), 1),
            max_order=str_empty(form.get('ticket_max_order'), 10)
        )

=======
>>>>>>> 9819f3b4
        event = Event(name=form['name'],
                      start_time=datetime.strptime(form['start_date'] + ' ' + form['start_time'], '%m/%d/%Y %H:%M'),
                      end_time=datetime.strptime(form['end_date'] + ' ' + form['end_time'], '%m/%d/%Y %H:%M'),
                      timezone=form['timezone'],
                      latitude=form['latitude'],
                      longitude=form['longitude'],
                      location_name=form['location_name'],
                      description=form['description'],
                      event_url=form['event_url'],
                      type=form['type'],
                      topic=form['topic'],
                      sub_topic=form['sub_topic'],
                      privacy=form.get('privacy', u'public'),
                      ticket_url=form.get('ticket_url', None),
                      copyright=copyright,
                      show_map=1 if form.get('show_map') == "on" else 0,
                      creator=login.current_user)

        event.tickets.append(ticket)

        if event.latitude and event.longitude:
            response = requests.get(
                "https://maps.googleapis.com/maps/api/geocode/json?latlng=" + str(event.latitude) + "," + str(
                    event.longitude)).json()
            if response['status'] == u'OK':
                for addr in response['results'][0]['address_components']:
                    if addr['types'] == ['locality', 'political']:
                        event.searchable_location_name = addr['short_name']

        if form.get('organizer_state', u'off') == u'on':
            event.organizer_name = form['organizer_name']
            event.organizer_description = form['organizer_description']

        if form.get('coc_state', u'off') == u'on':
            event.code_of_conduct = form['code_of_conduct']

        state = form.get('state', None)
        print state
        if state and ((state == u'Published' and not string_empty(
            event.location_name)) or state != u'Published') and login.current_user.is_verified:
            event.state = state

        if event.start_time <= event.end_time:
            save_to_db(event, "Event Saved")
            record_activity('create_event', event_id=event.id)
            role = Role.query.filter_by(name=ORGANIZER).first()
            db.session.add(event)
            db.session.flush()
            db.session.refresh(event)

            background_image = form['background_url']
            if string_not_empty(background_image):
                background_file = uploaded_file(file_content=background_image)
                background_url = upload(
                    background_file,
                    UPLOAD_PATHS['event']['background_url'].format(
                        event_id=int(event.id)
                    ))
                event.background_url = background_url

            logo = form['logo']
            if string_not_empty(logo):
                logo_file = uploaded_file(file_content=logo)
                logo = upload(
                    logo_file,
                    UPLOAD_PATHS['event']['logo'].format(
                        event_id=int(event.id)
                    ))
                event.logo = logo

            sponsor_name = form.getlist('sponsors[name]')
            sponsor_url = form.getlist('sponsors[url]')
            sponsor_level = form.getlist('sponsors[level]')
            sponsor_description = form.getlist('sponsors[description]')
            sponsor_logo_url = []

            if form.get('sponsors_state', u'off') == u'on':
                for index, name in enumerate(sponsor_name):
                    if not string_empty(name):
                        sponsor = Sponsor(name=name, url=sponsor_url[index],
                                          level=sponsor_level[index], description=sponsor_description[index],
                                          event_id=event.id)
                        save_to_db(sponsor, "Sponsor created")
                        if len(img_files) != 0:
                            img_url = upload(
                                img_files[index],
                                UPLOAD_PATHS['sponsors']['logo'].format(
                                    event_id=int(event.id), id=int(sponsor.id)
                                ))
                            sponsor_logo_url.append(img_url)
                            sponsor.logo = sponsor_logo_url[index]
                        else:
                            sponsor.logo = ""
                        save_to_db(sponsor, "Sponsor updated")

            social_link_name = form.getlist('social[name]')
            social_link_link = form.getlist('social[link]')

            for index, name in enumerate(social_link_name):
                if not string_empty(social_link_link[index]):
                    # If 'Website' has been provided,
                    # save it as Holder URL for Copyright
                    if name.lower() == 'website':
                        event.copyright.holder_url = social_link_link[index]
                    social_link = SocialLink(name=name, link=social_link_link[index], event_id=event.id)
                    db.session.add(social_link)

            event.has_session_speakers = False
            if form.get('has_session_speakers', u'no') == u'yes':
                event.has_session_speakers = True
                session_type_names = form.getlist('session_type[name]')
                session_type_length = form.getlist('session_type[length]')

                track_name = form.getlist('tracks[name]')
                track_color = form.getlist('tracks[color]')
                if len(track_name) == 0:
                    track_name.append("Main Track")
                    track_color.append("#ffffff")

                room_name = form.getlist('rooms[name]')
                room_floor = form.getlist('rooms[floor]')

                for index, name in enumerate(session_type_names):
                    if not string_empty(name):
                        session_type = SessionType(name=name, length=session_type_length[index], event_id=event.id)
                        db.session.add(session_type)

                for index, name in enumerate(track_name):
                    track = Track(name=name, description="", track_image_url="", color=track_color[index],
                                  event_id=event.id)
                    db.session.add(track)

                for index, name in enumerate(room_name):
                    if not string_empty(name):
                        room = Microlocation(name=name,
                                             floor=room_floor[index] if room_floor[index] != '' else None,
                                             event_id=event.id)
                        db.session.add(room)

                call_for_speakers = CallForPaper(announcement=form['announcement'],
                                                 start_date=datetime.strptime(form['cfs_start_date'] + ' ' +
                                                                              form['cfs_start_time'], '%m/%d/%Y %H:%M'),
                                                 end_date=datetime.strptime(form['cfs_end_date'] + ' ' +
                                                                            form['cfs_end_time'], '%m/%d/%Y %H:%M'),
                                                 timezone=form.get('cfs_timezone', 'UTC'),
                                                 hash=form['cfs_hash'],
                                                 privacy=form['cfs_privacy'],
                                                 event_id=event.id)
                save_to_db(call_for_speakers, "Call for speakers saved")

            custom_forms_name = form.getlist('custom_form[name]')
            custom_forms_value = form.getlist('custom_form[value]')

            session_form = ""
            speaker_form = ""
            for index, name in enumerate(custom_forms_name):
                print name
                if name == "session_form":
                    session_form = custom_forms_value[index]
                elif name == "speaker_form":
                    speaker_form = custom_forms_value[index]

            update_or_create(
                CustomForms, event_id=event.id,
                session_form=session_form, speaker_form=speaker_form)

            uer = UsersEventsRoles(login.current_user, event, role)

            if save_to_db(uer, "Event saved"):
                # Save event notification setting
                new_email_notification_setting = EmailNotification(next_event=1,
                                                                   new_paper=1,
                                                                   session_schedule=1,
                                                                   session_accept_reject=1,
                                                                   user_id=login.current_user.id,
                                                                   event_id=event.id)
                save_to_db(new_email_notification_setting, "EmailSetting Saved")
                return event
        else:
            raise ValidationError("start date greater than end date")

    @staticmethod
    def create_event_copy(event_id):

        event_old = DataGetter.get_event(event_id)
        event = Event(name='Copy of ' + event_old.name,
                      start_time=event_old.start_time,
                      end_time=event_old.end_time,
                      timezone=event_old.timezone,
                      latitude=event_old.latitude,
                      longitude=event_old.longitude,
                      location_name=event_old.location_name,
                      description=event_old.description,
                      event_url=event_old.event_url,
                      type=event_old.type,
                      topic=event_old.topic,
                      sub_topic=event_old.sub_topic,
                      privacy=event_old.privacy,
                      ticket_url=event_old.ticket_url,
                      show_map=event_old.show_map,
                      organizer_name=event_old.organizer_name,
                      organizer_description=event_old.organizer_description)

        event.state = u'Draft'
        save_to_db(event, "Event copy saved")

        sponsors_old = DataGetter.get_sponsors(event_id)
        tracks_old = DataGetter.get_tracks(event_id)
        rooms_old = DataGetter.get_microlocations(event_id)
        call_for_papers_old = DataGetter.get_call_for_papers(event_id)

        for sponsor in sponsors_old:
            sponsor_new = Sponsor(name=sponsor.name, url=sponsor.url,
                                  level=sponsor.level, description=sponsor.description,
                                  event_id=event.id)
            save_to_db(sponsor_new, "Sponsor copy saved")

        for track in tracks_old:
            track_new = Track(name=track.name, description="", track_image_url="", color=track.color,
                              event_id=event.id)
            save_to_db(track_new, "Track copy saved")

        for room in rooms_old:
            room_new = Microlocation(name=room.name, floor=room.floor, event_id=event.id)
            save_to_db(room_new, "Room copy saved")

        if call_for_papers_old:
            for call_for_paper in call_for_papers_old:
                call_for_paper_new = CallForPaper(announcement=call_for_paper.announcement,
                                                  start_date=call_for_paper.start_date,
                                                  end_date=call_for_paper.end_date,
                                                  timezone=call_for_paper.timezone,
                                                  event_id=event.id)
                save_to_db(call_for_paper_new, "Call for speaker copy saved")

        return event

    @staticmethod
    def edit_event(request, event_id, event, session_types, tracks, social_links, microlocations, call_for_papers,
                   sponsors, custom_forms, img_files, old_sponsor_logos, old_sponsor_names):
        """
        Event will be updated in database
        :param data: view data form
        :param event: object contains all earlier data
        """
        form = request.form
        event.name = form['name']
        event.start_time = datetime.strptime(form['start_date'] + ' ' + form['start_time'], '%m/%d/%Y %H:%M')
        event.end_time = datetime.strptime(form['end_date'] + ' ' + form['end_time'], '%m/%d/%Y %H:%M')
        event.timezone = form['timezone']
        event.latitude = form['latitude']
        event.longitude = form['longitude']
        event.location_name = form['location_name']
        event.description = form['description']
        event.event_url = form['event_url']
        event.type = form['type']
        event.topic = form['topic']
        event.show_map = 1 if form.get('show_map', 'on') == "on" else 0
        event.sub_topic = form['sub_topic']
        event.privacy = form.get('privacy', 'public')
<<<<<<< HEAD
        event.ticket_url = form.get('ticket_url', '')

        # Ticket
        str_empty = lambda val, val2: val2 if val == '' else val

        ticket_price = form.get('ticket_price', 0)
        if event.tickets != []:
            event.tickets[0].name = form.get('ticket_name', ''),
            event.tickets[0].type = form.get('ticket_type', 'free'),
            event.tickets[0].description = form.get('ticket_description', ''),
            event.tickets[0].price = ticket_price,
            event.tickets[0].sales_start = datetime.strptime(
                form['ticket_sales_start_date'] + ' ' +
                form['ticket_sales_start_time'], '%m/%d/%Y %H:%M'),
            event.tickets[0].sales_end = datetime.strptime(
                form['ticket_sales_end_date'] + ' ' +
                form['ticket_sales_end_time'], '%m/%d/%Y %H:%M'),
            event.tickets[0].quantity = str_empty(form.get('ticket_quantity'), 100),
            event.tickets[0].min_order = str_empty(form.get('ticket_min_order'), 1),
            event.tickets[0].max_order = str_empty(form.get('ticket_max_order'), 10)
=======
        event.ticket_url = form.get('ticket_url', None)
>>>>>>> 9819f3b4

        if event.latitude and event.longitude:
            response = requests.get(
                "https://maps.googleapis.com/maps/api/geocode/json?latlng=" + str(event.latitude) + "," + str(
                    event.longitude)).json()
            if response['status'] == u'OK':
                for addr in response['results'][0]['address_components']:
                    if addr['types'] == ['locality', 'political']:
                        event.searchable_location_name = addr['short_name']

        if form.get('organizer_state', u'off') == u'on':
            event.organizer_name = form['organizer_name']
            event.organizer_description = form['organizer_description']
        else:
            event.organizer_name = ""
            event.organizer_description = ""

        if form.get('coc_state', u'off') == u'on':
            event.code_of_conduct = form['code_of_conduct']
        else:
            event.code_of_conduct = ""

        if not event.copyright:
            # It is possible that the copyright is set as None before.
            # Set it as an `EventCopyright` object.
            event.copyright = EventCopyright()
        # Filter out Copyright info
        event.copyright.holder = form.get('organizer_name')
        licence_name = form.get('copyright_licence')
        # Ignoring Licence description
        _, _, licence_url, logo, _ = EVENT_LICENCES.get(licence_name, ('',) * 5)

        event.copyright.licence = licence_name
        event.copyright.licence_url = licence_url
        event.copyright.logo = logo

        background_image = form['background_url']
        if string_not_empty(background_image):
            background_file = uploaded_file(file_content=background_image)
            background_url = upload(
                background_file,
                UPLOAD_PATHS['event']['background_url'].format(
                    event_id=int(event.id)
                ))
            event.background_url = background_url

        logo = form['logo']
        if string_not_empty(logo):
            logo_file = uploaded_file(file_content=logo)
            logo = upload(
                logo_file,
                UPLOAD_PATHS['event']['logo'].format(
                    event_id=int(event.id)
                ))
            event.logo = logo

        state = form.get('state', None)
        if state and ((state == u'Published' and not string_empty(
            event.location_name)) or state != u'Published') and login.current_user.is_verified:
            event.state = state

        social_link_name = form.getlist('social[name]')
        social_link_link = form.getlist('social[link]')
        social_link_id = form.getlist('social[id]')

        sponsor_name = form.getlist('sponsors[name]')
        sponsor_logo_url = []
        sponsor_url = form.getlist('sponsors[url]')
        sponsor_type = form.getlist('sponsors[type]')
        sponsor_level = form.getlist('sponsors[level]')
        sponsor_description = form.getlist('sponsors[description]')

        custom_forms_name = form.getlist('custom_form[name]')
        custom_forms_value = form.getlist('custom_form[value]')

        for social_link in social_links:
            if str(social_link.id) not in social_link_id:
                delete_from_db(social_link, "SocialLink Deleted")

        for index, name in enumerate(social_link_name):
            if not string_empty(social_link_link[index]):
                # If 'Website' has been provided,
                # save it as Holder URL for Copyright
                if name.lower() == 'website':
                    event.copyright.holder_url = social_link_link[index]

                if social_link_id[index] != '':
                    social_link, c = get_or_create(SocialLink,
                                                   id=social_link_id[index],
                                                   event_id=event.id)
                    social_link.name = name
                    social_link.link = social_link_link[index]
                else:
                    social_link, c = get_or_create(SocialLink,
                                                   name=name,
                                                   link=social_link_link[index],
                                                   event_id=event.id)
                db.session.add(social_link)

        if form.get('has_session_speakers', u'no') == u'yes':

            session_type_names = form.getlist('session_type[name]')
            session_type_id = form.getlist('session_type[id]')
            session_type_length = form.getlist('session_type[length]')

            track_name = form.getlist('tracks[name]')
            track_color = form.getlist('tracks[color]')
            track_id = form.getlist('tracks[id]')

            room_name = form.getlist('rooms[name]')
            room_floor = form.getlist('rooms[floor]')
            room_id = form.getlist('rooms[id]')

            event.has_session_speakers = True
            # save the edited info to database
            for session_type in session_types:
                if str(session_type.id) not in session_type_id:
                    delete_from_db(session_type, "SessionType Deleted")

            for index, name in enumerate(session_type_names):
                if not string_empty(name):
                    if session_type_id[index] != '':
                        session_type, c = get_or_create(SessionType,
                                                        id=session_type_id[index],
                                                        event_id=event.id)
                        session_type.name = name
                        session_type.length = session_type_length[index]
                    else:
                        session_type, c = get_or_create(SessionType,
                                                        name=name,
                                                        length=session_type_length[index],
                                                        event_id=event.id)
                    db.session.add(session_type)

            for track in tracks:
                if str(track.id) not in track_id:
                    delete_from_db(track, "Track Deleted")

            for index, name in enumerate(track_name):
                if not string_empty(name):
                    if track_id[index] != '':
                        track, c = get_or_create(Track,
                                                 id=track_id[index],
                                                 event_id=event.id)
                        track.name = name
                        track.color = track_color[index].upper()
                    else:
                        track, c = get_or_create(Track,
                                                 name=name,
                                                 color=track_color[index].upper(),
                                                 event_id=event.id)
                    db.session.add(track)

            for room in microlocations:
                if str(room.id) not in room_id:
                    delete_from_db(room, "Room Deleted")

            for index, name in enumerate(room_name):
                if not string_empty(name):
                    if room_id[index] != '':
                        room, c = get_or_create(Microlocation,
                                                id=room_id[index],
                                                event_id=event.id)
                        room.name = name
                        room.floor = room_floor[index] if room_floor[index] != '' else None
                    else:
                        room, c = get_or_create(Microlocation,
                                                name=name,
                                                floor=room_floor[index] if room_floor[index] != '' else None,
                                                event_id=event.id)
                    db.session.add(room)

            if call_for_papers:
                call_for_papers.announcement = form['announcement']
                call_for_papers.hash = form['cfs_hash']
                call_for_papers.start_date = datetime.strptime(
                    form['cfs_start_date'], '%m/%d/%Y')
                call_for_papers.end_date = datetime.strptime(
                    form['cfs_end_date'], '%m/%d/%Y')
                call_for_papers.privacy = form['cfs_privacy']
                call_for_papers.event_id = event.id
                save_to_db(call_for_papers)
            else:
                call_for_speakers, c = get_or_create(CallForPaper,
                                                     announcement=form['announcement'],
                                                     start_date=datetime.strptime(
                                                         form['cfs_start_date'] + ' ' + form['cfs_start_time'],
                                                         '%m/%d/%Y %H:%M'),
                                                     end_date=datetime.strptime(
                                                         form['cfs_end_date'] + ' ' + form['cfs_end_time'],
                                                         '%m/%d/%Y %H:%M'),
                                                     hash=form['cfs_hash'],
                                                     privacy=form['cfs_privacy'],
                                                     timezone=form.get('cfs_timezone', 'UTC'),
                                                     event_id=event.id)
                save_to_db(call_for_speakers)
        else:
            event.has_session_speakers = False
            for session in DataGetter.get_sessions_by_event_id(event.id):
                delete_from_db(session, "Removed session")
            for speaker in DataGetter.get_speakers(event.id):
                delete_from_db(speaker, "Removed speaker")
            if call_for_papers:
                delete_from_db(call_for_papers, "Removed cfs")
            for session_type in session_types:
                delete_from_db(session_type, "session type removed")
            for track in tracks:
                delete_from_db(track, "track removed")
            for microlocation in microlocations:
                delete_from_db(microlocation, "microlocation removed")

        for sponsor in sponsors:
            delete_from_db(sponsor, "Sponsor Deleted")

        if form.get('sponsors_state', u'off') == u'on':
            for index, name in enumerate(sponsor_name):
                if not string_empty(name):
                    sponsor = Sponsor(name=name, url=sponsor_url[index],
                                      level=sponsor_level[index], description=sponsor_description[index],
                                      event_id=event.id, sponsor_type=sponsor_type[index])
                    save_to_db(sponsor, "Sponsor created")
                    if len(img_files) != 0:
                        if img_files[index]:
                            img_url = upload(
                                img_files[index],
                                UPLOAD_PATHS['sponsors']['logo'].format(
                                    event_id=int(event.id), id=int(sponsor.id)
                                ))
                            sponsor_logo_url.append(img_url)
                            sponsor.logo = sponsor_logo_url[index]
                        else:
                            if name in old_sponsor_names:
                                sponsor.logo = old_sponsor_logos[index]
                            else:
                                sponsor.logo = ""
                    else:
                        if name in old_sponsor_names:
                            sponsor.logo = old_sponsor_logos[index]
                        else:
                            sponsor.logo = ""
                    print sponsor.logo
                    save_to_db(sponsor, "Sponsor updated")

        session_form = ""
        speaker_form = ""
        for index, name in enumerate(custom_forms_name):
            if name == "session_form":
                session_form = custom_forms_value[index]
            elif name == "speaker_form":
                speaker_form = custom_forms_value[index]

        update_or_create(
            CustomForms, event_id=event.id,
            session_form=session_form, speaker_form=speaker_form)

        save_to_db(event, "Event saved")
        record_activity('update_event', event_id=event.id)
        return event

    @staticmethod
    def delete_event(e_id):
        EventsUsers.query.filter_by(event_id=e_id).delete()
        UsersEventsRoles.query.filter_by(event_id=e_id).delete()
        EmailNotification.query.filter_by(event_id=e_id).delete()
        SessionType.query.filter_by(event_id=e_id).delete()
        SocialLink.query.filter_by(event_id=e_id).delete()
        Track.query.filter_by(id=e_id).delete()
        Invite.query.filter_by(event_id=e_id).delete()
        Session.query.filter_by(event_id=e_id).delete()
        Event.query.filter_by(id=e_id).delete()
        record_activity('delete_event', event_id=e_id)
        db.session.commit()

    @staticmethod
    def trash_event(e_id):
        event = Event.query.get(e_id)
        event.in_trash = True
        save_to_db(event, "Event Added to Trash")
        return event

    @staticmethod
    def create_file():
        """
        File from request will be saved to database
        """
        file = request.files["file"]
        filename = secure_filename(file.filename)
        if not db.session.query(exists() \
                                    .where(File.name == filename)).scalar():
            if file.mimetype.split('/', 1)[0] == "image":
                file.save(os.path.join(os.path.realpath('.')
                                       + '/static/', filename))
                file_object = File(
                    name=filename,
                    path='',
                    owner_id=login.current_user.id
                )
                save_to_db(file_object, "file saved")
                flash("Image added")
            else:
                flash("The selected file is not an image. Please select a " \
                      "image file and try again.")
        else:
            flash("A file named \"" + filename + "\" already exists")

    @staticmethod
    def remove_file(file_id):
        """
        File from request will be removed from database
        """
        file = File.query.get(file_id)
        os.remove(os.path.join(os.path.realpath('.') + '/static/', file.name))
        delete_from_db(file, "File removed")
        flash("File removed")

    @staticmethod
    def add_role_to_event(form, event_id, record=True):
        user = User.query.filter_by(email=form['user_email']).first()
        role = Role.query.filter_by(name=form['user_role']).first()
        uer = UsersEventsRoles(event=Event.query.get(event_id),
                               user=user, role=role)
        save_to_db(uer, "UserEventRole saved")
        if record:
            record_activity('create_role', role=role, user=user, event_id=event_id)

    @staticmethod
    def decline_role_invite(role_invite):
        role_invite.declined = True
        save_to_db(role_invite)

    @staticmethod
    def update_user_event_role(form, uer):
        role = Role.query.filter_by(name=form['user_role']).first()
        user = User.query.filter_by(email=form['user_email']).first()
        uer.user = user
        uer.role_id = role.id
        save_to_db(uer, "Event saved")
        record_activity('update_role', role=role, user=user, event_id=uer.event_id)

    @staticmethod
    def create_page(form):

        page = Page(name=form.get('name', ''), title=form.get('title', ''), description=form.get('description', ''),
                    url=form.get('url', ''), place=form.get('place', ''), index=form.get('index', 0))
        save_to_db(page, "Page created")

    def update_page(self, page, form):
        page.name = form.get('name', '')
        page.title = form.get('title', '')
        page.description = form.get('description', '')
        page.url = form.get('url', '')
        page.place = form.get('place', '')
        page.index = form.get('index', '')
        save_to_db(page, "Page updated")


    @staticmethod
    def create_or_update_message_settings(form):

        for mail in MAILS:
            mail_status = 1 if form.get(mail+'_mail_status', 'off') == 'on' else 0
            notif_status = 1 if form.get(mail+'_notif_status', 'off') == 'on' else 0
            user_control_status = 1 if form.get(mail+'_user_control_status', 'off') == 'on' else 0
            message_setting = MessageSettings.query.filter_by(action=mail).first()
            if message_setting:
                message_setting.mail_status = mail_status
                message_setting.notif_status = notif_status
                message_setting.user_control_status = user_control_status
                save_to_db(message_setting, "Message Settings Updated")
            else:
                message_setting = MessageSettings(action=mail,
                                                  mail_status=mail_status,
                                                  notif_status=notif_status,
                                                  user_control_status=user_control_status)
                save_to_db(message_setting, "Message Settings Updated")


def save_to_db(item, msg="Saved to db", print_error=True):
    """Convenience function to wrap a proper DB save
    :param item: will be saved to database
    :param msg: Message to log
    """
    try:
        logging.info(msg)
        db.session.add(item)
        logging.info('added to session')
        db.session.commit()
        return True
    except Exception, e:
        if print_error:
            print e
            traceback.print_exc()
        logging.error('DB Exception! %s' % e)
        db.session.rollback()
        return False


def delete_from_db(item, msg):
    """Convenience function to wrap a proper DB delete
    :param item: will be removed from database
    :param msg: Message to log
    """
    try:
        logging.info(msg)
        db.session.delete(item)
        logging.info('removed from session')
        db.session.commit()
        return True
    except Exception, e:
        print e
        logging.error('DB Exception! %s' % e)
        db.session.rollback()
        return False


def get_google_auth(state=None, token=None):
    if token:
        return OAuth2Session(OAuth.get_client_id(), token=token)
    if state:
        return OAuth2Session(OAuth.get_client_id(), state=state, scope=OAuth.SCOPE,
                             redirect_uri=OAuth.get_redirect_uri())
    oauth = OAuth2Session(OAuth.get_client_id(), scope=OAuth.SCOPE, redirect_uri=OAuth.get_redirect_uri())
    return oauth


def get_facebook_auth(state=None, token=None):
    if token:
        return OAuth2Session(FbOAuth.get_client_id(), token=token)
    if state:
        return OAuth2Session(FbOAuth.get_client_id(), state=state, scope=FbOAuth.SCOPE,
                             redirect_uri=FbOAuth.get_redirect_uri())
    oauth = OAuth2Session(FbOAuth.get_client_id(), scope=FbOAuth.SCOPE, redirect_uri=FbOAuth.get_redirect_uri())
    return oauth


def get_instagram_auth(state=None, token=None):
    if token:
        return OAuth2Session(InstagramOAuth.get_client_id(), token=token)
    if state:
        return OAuth2Session(InstagramOAuth.get_client_id(), state=state,
                             redirect_uri=InstagramOAuth.get_redirect_uri())
    scope = "+".join(InstagramOAuth.SCOPE)
    oauth = OAuth2Session(InstagramOAuth.get_client_id(), redirect_uri=InstagramOAuth.get_redirect_uri())
    return oauth


def create_user_oauth(user, user_data, token, method):
    print user_data
    if user is None:
        user = User()
        user.email = user_data['email']
    if method == 'Google':
        user.avatar = user_data['picture']
    if method == 'Facebook':
        user.avatar = user_data['picture']['data']['url']
    user.tokens = json.dumps(token)
    user.is_verified = True
    save_to_db(user, "User created")
    user_detail = UserDetail.query.filter_by(user_id=user.id).first()
    user_detail.avatar_uploaded = user.avatar
    user_detail.fullname = user_data['name']
    save_to_db(user, "User Details Updated")
    return user


def create_user_password(form, user):
    salt = generate_random_salt()
    password = form['new_password_again']
    user.password = generate_password_hash(password, salt)
    hash = random.getrandbits(128)
    user.reset_password = str(hash)
    user.salt = salt
    user.is_verified = True
    save_to_db(user, "User password created")
    return user


def user_logged_in(user):
    speakers = DataGetter.get_speaker_by_email(user.email).all()
    for speaker in speakers:
        if not speaker.user:
            speaker.user = user
            role = Role.query.filter_by(name='speaker').first()
            event = DataGetter.get_event(speaker.event_id)
            uer = UsersEventsRoles(user=user, event=event, role=role)
            save_to_db(uer)
            save_to_db(speaker)
    return True


def record_activity(template, login_user=None, **kwargs):
    """
    record an activity
    """
    if not login_user and hasattr(g, 'user'):
        login_user = g.user
    if not login_user and login.current_user.is_authenticated:
        login_user = login.current_user
    if login_user:
        actor = login_user.email + ' (' + str(login_user.id) + ')'
    else:
        actor = 'Anonymous'
    id_str = ' (%d)'
    s = '"%s"'
    # add more information for objects
    for k in kwargs:
        v = kwargs[k]
        if k.find('_id') > -1:
            kwargs[k] = str(v)
        elif k.startswith('user'):
            kwargs[k] = s % v.email + id_str % v.id
        elif k.startswith('role'):
            kwargs[k] = s % v.title_name
        elif k.startswith('session'):
            kwargs[k] = s % v.title + id_str % v.id
        elif k.startswith('track'):
            kwargs[k] = s % v.name + id_str % v.id
        elif k.startswith('speaker'):
            kwargs[k] = s % v.name + id_str % v.id
        else:
            kwargs[k] = str(v)
    try:
        msg = ACTIVITIES[template].format(**kwargs)
    except Exception:  # in case some error happened, not good
        msg = '[ERROR LOGGING] %s' % template
    # conn.execute(Activity.__table__.insert().values(
    #     actor=actor, action=msg, time=datetime.now()
    # ))
    activity = Activity(actor=actor, action=msg)
    save_to_db(activity, 'Activity Recorded')


def update_version(event_id, is_created, column_to_increment):
    """Function resposnible for increasing version when some data will be
    created or changed
    :param event_id: Event id
    :param is_created: Object exist True/False
    :param column_to_increment: which column should be increment
    """
    VersionUpdater(event_id=event_id,
                   is_created=is_created,
                   column_to_increment=column_to_increment).update()


def get_or_create(model, **kwargs):
    was_created = False
    instance = db.session.query(model).filter_by(**kwargs).first()
    if instance:
        return instance, was_created
    else:
        instance = model(**kwargs)
        db.session.add(instance)
        db.session.commit()
        was_created = True
        return instance, was_created


def update_or_create(model, event_id, **kwargs):
    """
    Update or create an item based on event id as PK
    """
    was_created = False
    instance = db.session.query(model).filter_by(event_id=event_id).first()
    if instance:
        db.session.query(model).filter_by(event_id=event_id).update(kwargs)
    else:
        was_created = True
        instance = model(event_id=event_id, **kwargs)
    db.session.add(instance)
    db.session.commit()
    return instance, was_created


def update_role_to_admin(form, user_id):
    user = DataGetter.get_user(user_id)
    old_admin_status = user.is_admin
    if form['admin_perm'] == 'isAdmin':
        user.is_admin = True
    else:
        user.is_admin = False

    save_to_db(user, "User role Updated")
    if old_admin_status != user.is_admin:
        record_activity(
            'system_admin', user=user,
            status='Assigned' if user.is_admin else 'Unassigned'
        )


def trash_user(user_id):
    user = DataGetter.get_user(user_id)
    user.in_trash = True
    save_to_db(user, 'User has been added to trash')
    return user


def trash_session(session_id):
    session = DataGetter.get_session(session_id)
    session.in_trash = True
    save_to_db(session, "Session added to Trash")
    return session


def restore_event(event_id):
    event = DataGetter.get_event(event_id)
    event.in_trash = False
    save_to_db(event, "Event restored from Trash")


def restore_user(user_id):
    user = DataGetter.get_user(user_id)
    user.in_trash = False
    save_to_db(user, "User restored from Trash")


def restore_session(session_id):
    session = DataGetter.get_session(session_id)
    session.in_trash = False
    save_to_db(session, "Session restored from Trash")


def create_modules(form):
    modules_form_value = form.getlist('modules_form[value]')
    module = DataGetter.get_module()

    if module is None:
        module = Module()

    if str(modules_form_value[0][24]) == '1':
        module.ticket_include = True
    else:
        module.ticket_include = False

    if str(modules_form_value[0][49]) == '1':
        module.payment_include = True
    else:
        module.payment_include = False

    if str(modules_form_value[0][75]) == '1':
        module.donation_include = True
    else:
        module.donation_include = False

    save_to_db(module, "Module settings saved")
    events = DataGetter.get_all_events()

    if module.ticket_include:
        for event in events:
            event.ticket_include = True
            save_to_db(event, "Event updated")<|MERGE_RESOLUTION|>--- conflicted
+++ resolved
@@ -875,11 +875,6 @@
                                    licence=licence_name,
                                    licence_url=licence_url,
                                    logo=logo)
-<<<<<<< HEAD
-        if 'ticket_url' not in form:
-            ticket_url = ""
-        else:
-            ticket_url = form['ticket_url']
 
         # Add Ticket
         str_empty = lambda val, val2: val2 if val == '' else val
@@ -903,8 +898,6 @@
             max_order=str_empty(form.get('ticket_max_order'), 10)
         )
 
-=======
->>>>>>> 9819f3b4
         event = Event(name=form['name'],
                       start_time=datetime.strptime(form['start_date'] + ' ' + form['start_time'], '%m/%d/%Y %H:%M'),
                       end_time=datetime.strptime(form['end_date'] + ' ' + form['end_time'], '%m/%d/%Y %H:%M'),
@@ -1165,8 +1158,6 @@
         event.show_map = 1 if form.get('show_map', 'on') == "on" else 0
         event.sub_topic = form['sub_topic']
         event.privacy = form.get('privacy', 'public')
-<<<<<<< HEAD
-        event.ticket_url = form.get('ticket_url', '')
 
         # Ticket
         str_empty = lambda val, val2: val2 if val == '' else val
@@ -1186,9 +1177,7 @@
             event.tickets[0].quantity = str_empty(form.get('ticket_quantity'), 100),
             event.tickets[0].min_order = str_empty(form.get('ticket_min_order'), 1),
             event.tickets[0].max_order = str_empty(form.get('ticket_max_order'), 10)
-=======
         event.ticket_url = form.get('ticket_url', None)
->>>>>>> 9819f3b4
 
         if event.latitude and event.longitude:
             response = requests.get(
