--- conflicted
+++ resolved
@@ -1461,8 +1461,7 @@
         page.index = form.get('index', '')
         save_to_db(page, "Page updated")
 
-<<<<<<< HEAD
-=======
+
     @staticmethod
     def create_or_update_message_settings(form):
 
@@ -1483,7 +1482,6 @@
                                                   user_control_status=user_control_status)
                 save_to_db(message_setting, "Message Settings Updated")
 
->>>>>>> 27764119
 
 def save_to_db(item, msg="Saved to db", print_error=True):
     """Convenience function to wrap a proper DB save
