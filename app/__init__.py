"""Copyright 2015 Rafal Kowalski"""

# Ignore ExtDeprecationWarnings for Flask 0.11 - see http://stackoverflow.com/a/38080580
import warnings

from flask.exthook import ExtDeprecationWarning
from forex_python.converter import CurrencyCodes
from pytz import utc
warnings.simplefilter('ignore', ExtDeprecationWarning)
# Keep it before flask extensions are imported
import arrow
from celery import Celery
from celery.signals import after_task_publish
from flask.ext.htmlmin import HTMLMIN
import logging
import os.path
from os import environ
import sys
import json
from flask import Flask, session, url_for
from flask.ext.autodoc import Autodoc
from app.settings import get_settings
from flask.ext.cors import CORS
from flask.ext.migrate import Migrate, MigrateCommand
from flask.ext.script import Manager
from flask.ext.login import current_user
from flask import render_template
from flask import request
from flask.ext.jwt import JWT
from datetime import timedelta, datetime
import humanize

import sqlalchemy as sa

from nameparser import HumanName
import stripe
from app.helpers.flask_helpers import SilentUndefined, camel_case, slugify, MiniJSONEncoder
from app.helpers.payment import forex
from app.models import db
from app.models.user import User
from app.models.event import Event
from app.models.session import Session
from app.views.admin.admin import AdminView
from helpers.jwt import jwt_authenticate, jwt_identity
from helpers.formatter import operation_name
from app.helpers.data_getter import DataGetter
from app.views.api_v1_views import app as api_v1_routes
from app.views.sitemap import app as sitemap_routes
from app.api.helpers.errors import NotFoundError
from apscheduler.schedulers.background import BackgroundScheduler
from app.helpers.data import DataManager, delete_from_db
from app.helpers.helpers import send_after_event
from app.helpers.cache import cache
from sqlalchemy_continuum import transaction_class
from helpers.helpers import send_email_for_expired_orders

BASE_DIR = os.path.dirname(os.path.abspath(__file__))

app = Flask(__name__)


def create_app():
    Autodoc(app)
    # cal = Calendar()

    app.register_blueprint(api_v1_routes)
    app.register_blueprint(sitemap_routes)
    Migrate(app, db)

    app.config.from_object(environ.get('APP_CONFIG',
                                       'config.ProductionConfig'))
    db.init_app(app)
    manager = Manager(app)
    manager.add_command('db', MigrateCommand)

    if app.config['CACHING']:
        cache.init_app(app, config={'CACHE_TYPE': 'simple'})
    else:
        cache.init_app(app, config={'CACHE_TYPE': 'null'})

    CORS(app)
    stripe.api_key = 'SomeStripeKey'
    app.secret_key = 'super secret key'
    app.json_encoder = MiniJSONEncoder
    app.config['JSONIFY_PRETTYPRINT_REGULAR'] = False
    app.config['UPLOADS_FOLDER'] = os.path.realpath('.') + '/static/'
    app.config['FILE_SYSTEM_STORAGE_FILE_VIEW'] = 'static'
    app.config['STATIC_URL'] = '/static/'
    app.config['STATIC_ROOT'] = 'staticfiles'
    app.config['STATICFILES_DIRS'] = (os.path.join(BASE_DIR, 'static'),)
    app.config['SQLALCHEMY_RECORD_QUERIES'] = True
    #app.config['SERVER_NAME'] = 'http://127.0.0.1:8001'
    # app.config['SERVER_NAME'] = 'open-event-dev.herokuapp.com'
    app.logger.addHandler(logging.StreamHandler(sys.stdout))
    app.logger.setLevel(logging.INFO)
    app.jinja_env.add_extension('jinja2.ext.do')
    app.jinja_env.add_extension('jinja2.ext.loopcontrols')
    app.jinja_env.undefined = SilentUndefined
    app.jinja_env.filters['operation_name'] = operation_name
    # logging.getLogger('sqlalchemy.engine').setLevel(logging.INFO)

    # set up jwt
    app.config['JWT_AUTH_USERNAME_KEY'] = 'email'
    app.config['JWT_EXPIRATION_DELTA'] = timedelta(seconds=24 * 60 * 60)
    app.config['JWT_AUTH_URL_RULE'] = None
    jwt = JWT(app, jwt_authenticate, jwt_identity)

    # setup celery
    app.config['CELERY_BROKER_URL'] = environ.get('REDIS_URL',
                                                  'redis://localhost:6379/0')
    app.config['CELERY_RESULT_BACKEND'] = app.config['CELERY_BROKER_URL']

    HTMLMIN(app)
    admin_view = AdminView("Open Event")
    admin_view.init(app)
    admin_view.init_login(app)

    # API version 2
    with app.app_context():
        from app.api import api_v2
        app.register_blueprint(api_v2)

    sa.orm.configure_mappers()

    return app, manager, db, jwt


current_app, manager, database, jwt = create_app()


@app.errorhandler(404)
def page_not_found(e):
    if request_wants_json():
        error = NotFoundError()
        return json.dumps(error.to_dict()), getattr(error, 'code', 404)
    return render_template('404.html'), 404


@app.errorhandler(403)
def forbidden(e):
    if request_wants_json():
        return json.dumps({"error": "forbidden"}), 403
    return render_template('gentelella/admin/forbidden.html'), 403


# taken from http://flask.pocoo.org/snippets/45/
def request_wants_json():
    best = request.accept_mimetypes.best_match(
        ['application/json', 'text/html'])
    return best == 'application/json' and \
           request.accept_mimetypes[best] > \
           request.accept_mimetypes['text/html']


@app.context_processor
def locations():
    def get_locations_of_events():
        return DataGetter.get_locations_of_events()

    return dict(locations=get_locations_of_events)


@app.context_processor
def event_types():
    event_types = DataGetter.get_event_types()
    return dict(event_typo=event_types[:10])


@app.context_processor
def pages():
    pages = DataGetter.get_all_pages()
    return dict(system_pages=pages)


@app.context_processor
def social_settings():
    settings = get_settings()
    return dict(settings=settings)


@app.template_filter('pretty_name')
def pretty_name_filter(string):
    string = str(string)
    string = string.replace('_', ' ')
    string = string.title()
    return string


@app.template_filter('currency_symbol')
def currency_symbol_filter(currency_code):
    symbol = CurrencyCodes().get_symbol(currency_code)
    return symbol if symbol else '$'


@app.template_filter('currency_name')
def currency_name_filter(currency_code):
    name = CurrencyCodes().get_currency_name(currency_code)
    return name if name else ''

@app.template_filter('camel_case')
def camel_case_filter(string):
    return camel_case(string)


@app.template_filter('slugify')
def slugify_filter(string):
    return slugify(string)


@app.template_filter('humanize')
def humanize_filter(time):
    if not time:
        return "N/A"
    return arrow.get(time).humanize()


@app.template_filter('humanize_alt')
def humanize_alt_filter(time):
    if not time:
        return "N/A"
    return humanize.naturaltime(datetime.now() - time)


@app.template_filter('firstname')
def firstname_filter(string):
    if string:
        return HumanName(string).first
    else:
        return 'N/A'


@app.template_filter('middlename')
def middlename_filter(string):
    if string:
        return HumanName(string).middle
    else:
        return 'N/A'


@app.template_filter('lastname')
def lastname_filter(string):
    if string:
        return HumanName(string).last
    else:
        return 'N/A'


@app.template_filter('money')
def money_filter(string):
    return '{:20,.2f}'.format(float(string))


@app.template_filter('datetime')
def simple_datetime_display(date):
    return date.strftime('%B %d, %Y %I:%M %p')


@app.context_processor
def flask_helpers():
    def string_empty(string):
        from app.helpers.helpers import string_empty
        return string_empty(string)

    def current_date(format='%a, %B %d %I:%M %p', **kwargs):
        return (datetime.now() + timedelta(**kwargs)).strftime(format)

    return dict(string_empty=string_empty, current_date=current_date, forex=forex)


@app.context_processor
def versioning_manager():
    def count_versions(model_object):
        from sqlalchemy_continuum.utils import count_versions
        return count_versions(model_object)

    def changeset(model_object):
        from sqlalchemy_continuum import changeset
        return changeset(model_object)

    def transaction_class(version_object):
        from sqlalchemy_continuum import transaction_class
        transaction = transaction_class(version_object)
        return transaction.query.get(version_object.transaction_id)

    def version_class(model_object):
        from sqlalchemy_continuum import version_class
        return version_class(model_object)

    def get_user_name(transaction_object):
        if transaction_object and transaction_object.user_id:
            user = DataGetter.get_user(transaction_object.user_id)
            return user.email
        return 'unconfigured@example.com'

    def side_by_side_diff(changeset_entry):
        from app.helpers.versioning import side_by_side_diff
        for side_by_side_diff_entry in side_by_side_diff(changeset_entry[0],
                                                         changeset_entry[1]):
            yield side_by_side_diff_entry

    return dict(count_versions=count_versions,
                changeset=changeset,
                transaction_class=transaction_class,
                version_class=version_class,
                side_by_side_diff=side_by_side_diff,
                get_user_name=get_user_name)


# http://stackoverflow.com/questions/26724623/
@app.before_request
def track_user():
    if current_user.is_authenticated:
        current_user.update_lat()


def make_celery(app):
    celery = Celery(app.import_name, broker=app.config['CELERY_BROKER_URL'])
    celery.conf.update(app.config)
    TaskBase = celery.Task

    class ContextTask(TaskBase):
        abstract = True

        def __call__(self, *args, **kwargs):
            with app.app_context():
                return TaskBase.__call__(self, *args, **kwargs)

    celery.Task = ContextTask
    return celery


celery = make_celery(current_app)


# http://stackoverflow.com/questions/9824172/find-out-whether-celery-task-exists
@after_task_publish.connect
def update_sent_state(sender=None, body=None, **kwargs):
    # the task may not exist if sent using `send_task` which
    # sends tasks by name, so fall back to the default result backend
    # if that is the case.
    task = celery.tasks.get(sender)
    backend = task.backend if task else celery.backend
    backend.store_result(body['id'], None, 'WAITING')


# register celery tasks. removing them will cause the tasks to not function. so don't remove them
# it is important to register them after celery is defined to resolve circular imports
import api.helpers.tasks
import helpers.tasks


@app.before_first_request
def set_secret():
    url = request.url_root.split('//')[1].split('/')[0]
    current_app.secret_key = get_settings()['secret']
    current_app.config['SERVER_NAME'] = url
<<<<<<< HEAD
=======

>>>>>>> 3587feb9


@app.context_processor
def integrate_socketio():
    integrate = current_app.config.get('INTEGRATE_SOCKETIO', False)
    return dict(integrate_socketio=integrate)


def send_after_event_mail():
    with app.app_context():
        events = Event.query.all()
        for event in events:
            upcoming_events = DataGetter.get_upcoming_events(event.id)
            organizers = DataGetter.get_user_event_roles_by_role_name(
                event.id, 'organizer')
            speakers = DataGetter.get_user_event_roles_by_role_name(event.id,
                                                                    'speaker')
            if datetime.now() > event.end_time:
                for speaker in speakers:
                    send_after_event(speaker.user.email, event.id,
                                     upcoming_events)
                for organizer in organizers:
                    send_after_event(organizer.user.email, event.id,
                                     upcoming_events)


# logging.basicConfig()
sched = BackgroundScheduler(timezone=utc)
sched.add_job(send_after_event_mail,
              'cron',
              day_of_week='mon-fri',
              hour=5,
              minute=30)


# sched.start()

def send_mail_to_expired_orders():
    with app.app_context():
        orders = DataGetter.get_expired_orders()
        for order in orders:
            send_email_for_expired_orders('adityavyas17@gmail.com', order.event.name, order.get_invoice_number(),
                                          url_for('ticketing.view_order_after_payment',
                                                  order_identifier=order.identifier, _external=True))

order_sched = BackgroundScheduler(timezone=utc)
order_sched.add_job(send_mail_to_expired_orders,
                    'interval',
                    hours=5)


order_sched.start()

def empty_trash():
    with app.app_context():
        events = Event.query.filter_by(in_trash=True)
        users = User.query.filter_by(in_trash=True)
        sessions = Session.query.filter_by(in_trash=True)
        for event in events:
            if datetime.now() - event.trash_date >= timedelta(days=30):
                DataManager.delete_event(event.id)

        for user in users:
            if datetime.now() - user.trash_date >= timedelta(days=30):
                transaction = transaction_class(Event)
                transaction.query.filter_by(user_id=user.id).delete()
                delete_from_db(user, "User deleted permanently")

        for session_ in sessions:
            if datetime.now() - session_.trash_date >= timedelta(days=30):
                delete_from_db(session_, "Session deleted permanently")


trash_sched = BackgroundScheduler(timezone=utc)
trash_sched.add_job(
    empty_trash, 'cron',
    day_of_week='mon-fri',
    hour=5, minute=30)
trash_sched.start()

# Flask-SocketIO integration

if current_app.config.get('INTEGRATE_SOCKETIO', False):
    from eventlet import monkey_patch
    from flask_socketio import SocketIO, emit, join_room

    monkey_patch()

    async_mode = 'eventlet'
    socketio = SocketIO(current_app, async_mode=async_mode)


    @socketio.on('connect', namespace='/notifs')
    def connect_handler_notifs():
        if current_user.is_authenticated():
            user_room = 'user_{}'.format(session['user_id'])
            join_room(user_room)
            emit('notifs-response', {'meta': 'WS connected'}, namespace='/notifs')


    @socketio.on('connect', namespace='/notifpage')
    def connect_handler_notif_page():
        if current_user.is_authenticated():
            user_room = 'user_{}'.format(session['user_id'])
            join_room(user_room)
            emit('notifpage-response', {'meta': 'WS notifpage connected'}, namespace='/notifpage')

if __name__ == '__main__':
    if current_app.config.get('INTEGRATE_SOCKETIO', False):
        socketio.run(current_app)
    else:
        current_app.run()<|MERGE_RESOLUTION|>--- conflicted
+++ resolved
@@ -354,10 +354,6 @@
     url = request.url_root.split('//')[1].split('/')[0]
     current_app.secret_key = get_settings()['secret']
     current_app.config['SERVER_NAME'] = url
-<<<<<<< HEAD
-=======
-
->>>>>>> 3587feb9
 
 
 @app.context_processor
