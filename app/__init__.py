--- conflicted
+++ resolved
@@ -38,10 +38,7 @@
 from app.models.user import User
 from app.models.ticket import Ticket, BookedTicket
 from app.models.event import Event
-<<<<<<< HEAD
-=======
 from app.models.session import Session
->>>>>>> 6d769ebc
 from app.views.admin.admin import AdminView
 from helpers.jwt import jwt_authenticate, jwt_identity
 from helpers.formatter import operation_name
@@ -55,11 +52,8 @@
 import requests
 from apscheduler.schedulers.background import BackgroundScheduler
 from app.helpers.data import DataManager, delete_from_db
-<<<<<<< HEAD
 from app.helpers.helpers import send_after_event
-=======
 from sqlalchemy_continuum import transaction_class
->>>>>>> 6d769ebc
 
 BASE_DIR = os.path.dirname(os.path.abspath(__file__))
 
@@ -268,7 +262,7 @@
     current_app.secret_key = get_settings()['secret']
 
 
-<<<<<<< HEAD
+
 def send_after_event_mail():
     with app.app_context():
         events = Event.query.all()
@@ -286,7 +280,7 @@
 sched = BackgroundScheduler(timezone=utc)
 sched.add_job(send_after_event_mail, 'cron', day_of_week='mon-fri', hour=5, minute=30)
 sched.start()
-=======
+
 def empty_trash():
     with app.app_context():
         print 'HELLO'
@@ -311,7 +305,7 @@
 trash_sched = BackgroundScheduler(timezone=utc)
 trash_sched.add_job(empty_trash, 'cron', day_of_week='mon-fri', hour=5, minute=30)
 trash_sched.start()
->>>>>>> 6d769ebc
+
 
 if __name__ == '__main__':
     current_app.run()