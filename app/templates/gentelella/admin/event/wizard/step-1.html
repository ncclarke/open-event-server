--- conflicted
+++ resolved
@@ -285,8 +285,8 @@
                 <tbody>
                 {% if event %}
                     {% for ticket in event.tickets %}
-                        {{ ticket_template(name=ticket.name, description=ticket.description, sales_start=ticket.sales_start, 
-                        sales_end=ticket.sales_end, price=ticket.price, type=ticket.type, quantity=ticket.quantity, 
+                        {{ ticket_template(name=ticket.name, description=ticket.description, sales_start=ticket.sales_start,
+                        sales_end=ticket.sales_end, price=ticket.price, type=ticket.type, quantity=ticket.quantity,
                         min_order=ticket.min_order, max_order=ticket.max_order) }}
                     {% endfor %}
                 {% endif %}
@@ -983,7 +983,7 @@
         }
     });
 
-<<<<<<< HEAD
+
 
 
     var $taxformHolder = $("#tax-form-holder");
@@ -994,7 +994,7 @@
         $taxformHolder.fadeOut();
     });
 
-=======
+
     var $ticketsTable = $(".tickets-table").children("tbody");
     var ticketsCount = 1;
 
@@ -1069,7 +1069,6 @@
     $(".add-donation-ticket").click(function () {
         addTicket("donation");
     });
->>>>>>> 9c9bb27d
 
     $(document).on("click", '.add-social-links', function () {
         var $element = $($(".social-link-holder")[0]).clone();
