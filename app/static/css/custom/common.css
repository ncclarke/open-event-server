--- conflicted
+++ resolved
@@ -30,15 +30,14 @@
     font-size: 12px;
 }
 
-<<<<<<< HEAD
 table.tickets-table>tbody>tr>td {
     border-top: 0px !important;
-=======
+}
+
 #notif-menu {
     height: auto;
     max-height: 300px;
     overflow-x: hidden;
->>>>>>> 9074dcf8
 }
 
 .image-box {
