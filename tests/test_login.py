--- conflicted
+++ resolved
@@ -20,11 +20,7 @@
             register(self.app, u'email@gmail.com', u'test')
             logout(self.app)
             rv = login(self.app, 'email@gmail.com', 'test')
-<<<<<<< HEAD
-            self.assertTrue("Create event" in rv.data, msg=rv.data)
-=======
             self.assertTrue("Open Event" in rv.data, msg=rv.data)
->>>>>>> 63717ed7
 
     def test_incorrect_login(self):
         with app.test_request_context():
@@ -36,11 +32,7 @@
     def test_registration(self):
         with app.test_request_context():
             rv = register(self.app, u'email@gmail.com', u'test')
-<<<<<<< HEAD
-            self.assertTrue("Create event" in rv.data)
-=======
             self.assertTrue("Open Event" in rv.data)
->>>>>>> 63717ed7
 
     def test_logout(self):
         login(self.app, 'email@gmail.com', 'test')
