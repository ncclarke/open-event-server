--- conflicted
+++ resolved
@@ -52,17 +52,8 @@
         response = self.post_request(path, data)
         self.assertEqual(401, response.status_code, msg=response.data)
         # login and send the request again
-<<<<<<< HEAD
-        self.login_user()
+        self._login_user()
         response = self.post_request(path, data)
-=======
-        self._login_user()
-        response = self.app.post(
-            path,
-            data=json.dumps(data),
-            headers={'content-type': 'application/json'}
-        )
->>>>>>> c06df65a
         self.assertEqual(200, response.status_code, msg=response.data)
         self.assertIn('Test' + str(name).title(), response.data)
         return response
