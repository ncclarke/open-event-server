--- conflicted
+++ resolved
@@ -5,12 +5,8 @@
 POST_EVENT_DATA = {
     "color": "red",
     "email": "event@gmail.com",
-<<<<<<< HEAD
     "end_time": "2016-05-30T12:12:43",
-=======
-    "end_time": "2016-05-30 12:12:43",
     "timezone": "UTC",
->>>>>>> f9caf2a1
     "latitude": 0,
     "location_name": "TestEvent",
     "logo": "http://imgur.com/image.png",
