import unittest
import json


from tests.setup_database import Setup
from tests.utils import OpenEventTestCase
<<<<<<< HEAD
from tests.auth_helper import register
from tests.api.utils import create_event, get_path, create_sponsor_type
=======
from tests.api.utils import create_event, get_path
>>>>>>> c547e4f1
from tests.api.utils_post_data import *
from tests.auth_helper import register
from open_event import current_app as app

class TestDeleteApi(OpenEventTestCase):
    """
    Test Delete APIs for 200 (successful) status codes
    """
    def setUp(self):
        self.app = Setup.create_app()
        with app.test_request_context():
            event_id = create_event()
            create_sponsor_type(event_id)

    def _login_user(self):
        """
        Registers an email and logs in.
        """
        with app.test_request_context():
            register(self.app, u'test@example.com', u'test')

    def _test_model(self, name, data):
        """
        Logs in a user and creates model.
        Tests for 200 status on deletion and for the deleted object.
        Tests that the deleted object no longer exists.
        """
        self._login_user()
        path = get_path() if name == 'event' else get_path(1, name + 's')
        response = self.app.post(
            path,
            data=json.dumps(data),
            headers={'Content-Type': 'application/json'}
        )

        path = get_path(1) if name == 'event' else get_path(1, name + 's', 1)
        response = self.app.delete(
            path,
            data=json.dumps(data),
            headers={'Content-Type': 'application/json'}
        )
        self.assertEqual(response.status_code, 200)
        self.assertIn('Test' + str(name).title(), response.data)

        response = self.app.get(path)
        self.assertEqual(response.status_code, 404)
        self.assertIn('does not exist', response.data)

    def test_event_api(self):
        self._test_model('event', POST_EVENT_DATA)

    def test_track_api(self):
        self._test_model('track', POST_TRACK_DATA)

    def test_microlocation_api(self):
        self._test_model('microlocation', POST_MICROLOCATION_DATA)

    def test_level_api(self):
        self._test_model('level', POST_LEVEL_DATA)

    def test_format_api(self):
        self._test_model('format', POST_FORMAT_DATA)

    def test_language_api(self):
        self._test_model('language', POST_LANGUAGE_DATA)

    def test_session_api(self):
        self._test_model('session', POST_SESSION_DATA)

    def test_speaker_api(self):
        self._test_model('speaker', POST_SPEAKER_DATA)

    def test_sponsor_api(self):
        self._test_model('sponsor', POST_SPONSOR_DATA)

    def test_sponsor_type_api(self):
        self._test_model('sponsor_type', POST_SPONSOR_TYPE_DATA)


if __name__ == '__main__':
    unittest.main()<|MERGE_RESOLUTION|>--- conflicted
+++ resolved
@@ -4,12 +4,7 @@
 
 from tests.setup_database import Setup
 from tests.utils import OpenEventTestCase
-<<<<<<< HEAD
-from tests.auth_helper import register
 from tests.api.utils import create_event, get_path, create_sponsor_type
-=======
-from tests.api.utils import create_event, get_path
->>>>>>> c547e4f1
 from tests.api.utils_post_data import *
 from tests.auth_helper import register
 from open_event import current_app as app
