import unittest

from flask import url_for

from tests.utils import OpenEventTestCase
from tests.setup_database import Setup
from open_event import current_app as app
from oauthlib.oauth2 import WebApplicationClient
from open_event.helpers.oauth import OAuth
from open_event.helpers.data import get_google_auth
from tests.auth_helper import login, logout
from open_event.helpers.helpers import get_serializer


class TestGoogleOauth(OpenEventTestCase):
    def setUp(self):
        self.app = Setup.create_app()

    def test_user_already_logged_in(self):
        """If the user is already logged in then on clicking 'Login with Google' he should be redirected
            directly to the admin page"""
        with app.test_request_context():
            s = get_serializer()
            data = [u'email@gmail.com', u'test']
            data_hash = s.dumps(data)
            self.app.get(url_for('admin.create_account_after_confirmation_view', hash=data_hash), follow_redirects=True)
            logout(self.app)
            login(self.app, 'email@gmail.com', 'test')
<<<<<<< HEAD
            self.assertTrue('Create event' in self.app.get('/gCallback/?state=dummy_state&code=dummy_code',
=======
            self.assertTrue('Open Event' in self.app.get('/gCallback/?state=dummy_state&code=dummy_code',
>>>>>>> 63717ed7
                                                           follow_redirects=True).data)
            self.assertEqual(self.app.get('/gCallback/?state=dummy_state&code=dummy_code').status_code, 302)

    def test_redirect(self):
        """Tests whether on redirection the user is being redirected to the proper authentication url of Google"""
        with app.test_request_context():
            google = get_google_auth()
            auth_url = google.authorization_url(OAuth.get_auth_uri(), access_type='offline')[0]
            self.assertTrue(OAuth.get_auth_uri() in auth_url)

    def test_code_in_uri(self):
        """Tests whether the value of code is retained in the uri"""
        client = WebApplicationClient('email@gmail.com')
        uri = "https://gCallback/?state=dummy_state&code=dummy_code"
        self.assertTrue('dummy_code' in client.parse_request_uri_response(uri, state='dummy_state').values())

    def test_error_return(self):
        """This tests the various errors returned by callback function"""
        with app.test_request_context():
            self.assertTrue("You denied access" in self.app.get(
                "/gCallback/?state=dummy_state&code=dummy_code&error=access denied").data)
            self.assertTrue("Error encountered" in self.app.get(
                "/gCallback/?state=dummy_state&code=dummy_code&error=12234").data)
            self.assertTrue("/login" in self.app.get("/gCallback/?no_code_and_state").data)
            self.assertEqual(self.app.get("/gCallback/1234").status_code, 404)


if __name__ == '__main__':
    unittest.main()<|MERGE_RESOLUTION|>--- conflicted
+++ resolved
@@ -26,11 +26,7 @@
             self.app.get(url_for('admin.create_account_after_confirmation_view', hash=data_hash), follow_redirects=True)
             logout(self.app)
             login(self.app, 'email@gmail.com', 'test')
-<<<<<<< HEAD
-            self.assertTrue('Create event' in self.app.get('/gCallback/?state=dummy_state&code=dummy_code',
-=======
             self.assertTrue('Open Event' in self.app.get('/gCallback/?state=dummy_state&code=dummy_code',
->>>>>>> 63717ed7
                                                            follow_redirects=True).data)
             self.assertEqual(self.app.get('/gCallback/?state=dummy_state&code=dummy_code').status_code, 302)
 
